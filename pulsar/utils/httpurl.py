'''This is a substantial module which imporfts several classes and functions
from the standard library in a python 2.6 to python 3.3 compatible fashion.
On top of that, it implements the :class:`HttpClient` for handling synchronous
and asynchronous HTTP requests in a pythonic way.

It is a thin layer on top of urllib2 in python2 / urllib in Python 3.
Several opensource efforts have been used as source of snippets:

* http-parser_
* request_
* urllib3_
* werkzeug_


.. _tools-http-headers:

HTTP Headers
~~~~~~~~~~~~~~~~~

.. autoclass:: Headers
   :members:
   :member-order: bysource


.. _tools-http-parser:

HTTP Parser
~~~~~~~~~~~~~~~~~

.. autoclass:: HttpParser
   :members:
   :member-order: bysource


.. _http-parser: https://github.com/benoitc/http-parser
.. _urllib3: https://github.com/shazow/urllib3
.. _request: https://github.com/kennethreitz/requests
.. _werkzeug: https://github.com/mitsuhiko/werkzeug
.. _`HTTP cookie`: http://en.wikipedia.org/wiki/HTTP_cookie
'''
import os
import sys
import re
import string
import time
import mimetypes
import platform
import socket
from hashlib import sha1, md5
from uuid import uuid4
from email.utils import formatdate
from io import BytesIO
import zlib
from collections import deque

from .structures import mapping_iterator, OrderedDict
from .pep import ispy3k, iteritems, itervalues, to_bytes, native_str
from .html import capfirst

# try:
#     from http_parser.parser import HttpParser as CHttpParser
#     hasextensions = True
#     _Http_Parser = CHttpParser
# except ImportError:  # pragma    nocover
#     hasextensions = False
#     _Http_Parser = None
#
# The http_parser has several bugs, therefore it is switched off
hasextensions = False
_Http_Parser = None

try:
    from select import poll, POLLIN
except ImportError:   # pragma    nocover
    poll = False
    try:
        from select import select
    except ImportError:  # pragma    nocover
        select = False


def setDefaultHttpParser(parser):   # pragma    nocover
    global _Http_Parser
    _Http_Parser = parser


def http_parser(**kwargs):
    global _Http_Parser
    return _Http_Parser(**kwargs)


create_connection = socket.create_connection

try:    # Compiled with SSL?
    BaseSSLError = None
    ssl = None
    import ssl
    BaseSSLError = ssl.SSLError
except (ImportError, AttributeError):   # pragma : no cover
    pass

if ispy3k:  # Python 3
    from urllib import request as urllibr
    from http import client as httpclient
    from urllib.parse import (quote, unquote, urlencode, urlparse, urlsplit,
                              parse_qs, parse_qsl, splitport, urlunparse,
                              urljoin)
    from http.client import responses
    from http.cookiejar import CookieJar, Cookie
    from http.cookies import SimpleCookie

    string_type = str
    getproxies_environment = urllibr.getproxies_environment
    ascii_letters = string.ascii_letters
    chr = chr
    is_string = lambda s: isinstance(s, str)

    def force_native_str(s, encoding=None):
        if isinstance(s, bytes):
            return s.decode(encoding or 'utf-8')
        elif not isinstance(s, str):
            return str(s)
        else:
            return s

else:   # pragma : no cover
    import urllib2 as urllibr
    import httplib as httpclient
    from urllib import (quote, unquote, urlencode, getproxies_environment,
                        splitport)
    from urlparse import (urlparse, urlsplit, parse_qs, urlunparse, urljoin,
                          parse_qsl)
    from httplib import responses
    from cookielib import CookieJar, Cookie
    from Cookie import SimpleCookie

    string_type = unicode
    ascii_letters = string.letters
    chr = unichr
    is_string = lambda s: isinstance(s, unicode)

    if sys.version_info < (2, 7):
        #
        def create_connection(address, timeout=socket._GLOBAL_DEFAULT_TIMEOUT,
                              source_address=None):
            """Form Python 2.7"""
            host, port = address
            err = None
            for res in socket.getaddrinfo(host, port, 0, socket.SOCK_STREAM):
                af, socktype, proto, canonname, sa = res
                sock = None
                try:
                    sock = socket.socket(af, socktype, proto)
                    if timeout is not socket._GLOBAL_DEFAULT_TIMEOUT:
                        sock.settimeout(timeout)
                    if source_address:
                        sock.bind(source_address)
                    sock.connect(sa)
                    return sock
                except Exception as _:
                    err = _
                    if sock is not None:
                        sock.close()
            if err is not None:
                raise err
            else:
                raise Exception("getaddrinfo returns an empty list")

    def force_native_str(s, encoding=None):
        if isinstance(s, unicode):
            return s.encode(encoding or 'utf-8')
        elif not isinstance(s, str):
            return str(s)
        else:
            return s

HTTPError = urllibr.HTTPError
URLError = urllibr.URLError
request_host = urllibr.request_host
parse_http_list = urllibr.parse_http_list


class SSLError(HTTPError):
    "Raised when SSL certificate fails in an HTTPS connection."
    pass

# ###################################################    URI & IRI SUFF
#
# The reserved URI characters (RFC 3986 - section 2.2)
# Default is charset is "iso-8859-1" (latin-1) from section 3.7.1
# http://www.ietf.org/rfc/rfc2616.txt
DEFAULT_CHARSET = 'ISO-8859-1'
URI_GEN_DELIMS = frozenset(':/?#[]@')
URI_SUB_DELIMS = frozenset("!$&'()*+,;=")
URI_RESERVED_SET = URI_GEN_DELIMS.union(URI_SUB_DELIMS)
URI_RESERVED_CHARS = ''.join(URI_RESERVED_SET)
# The unreserved URI characters (RFC 3986 - section 2.3)
URI_UNRESERVED_SET = frozenset(ascii_letters + string.digits + '-._~')
URI_SAFE_CHARS = URI_RESERVED_CHARS + '%~'
HEADER_TOKEN_CHARS = frozenset("!#$%&'*+-.0123456789ABCDEFGHIJKLMNOPQRSTUVWXYZ"
                               '^_`abcdefghijklmnopqrstuvwxyz|~')

escape = lambda s: quote(s, safe='~')
urlquote = lambda iri: quote(iri, safe=URI_RESERVED_CHARS)


def _gen_unquote(uri):
    unreserved_set = URI_UNRESERVED_SET
    for n, part in enumerate(force_native_str(uri, 'latin1').split('%')):
        if not n:
            yield part
        else:
            h = part[0:2]
            if len(h) == 2:
                c = chr(int(h, 16))
                if c in unreserved_set:
                    yield c + part[2:]
                else:
                    yield '%' + part
            else:
                yield '%' + part


def unquote_unreserved(uri):
    """Un-escape any percent-escape sequences in a URI that are unreserved
characters. This leaves all reserved, illegal and non-ASCII bytes encoded."""
    return ''.join(_gen_unquote(uri))


def requote_uri(uri):
    """Re-quote the given URI.

    This function passes the given URI through an unquote/quote cycle to
    ensure that it is fully and consistently quoted.
    """
    # Unquote only the unreserved characters
    # Then quote only illegal characters (do not quote reserved, unreserved,
    # or '%')
    return quote(unquote_unreserved(uri), safe=URI_SAFE_CHARS)


def iri_to_uri(iri, kwargs=None):
    '''Convert an Internationalised Resource Identifier (IRI) portion
    to a URI portion that is suitable for inclusion in a URL.
    This is the algorithm from section 3.1 of RFC 3987.
    Returns an ASCII native string containing the encoded result.
    '''
    if iri is None:
        return iri
    if kwargs:
        iri = '%s?%s' % (force_native_str(iri, 'latin1'),
                         '&'.join(('%s=%s' % kv for kv in iteritems(kwargs))))
    return urlquote(unquote_unreserved(iri))


def host_and_port(host):
    host, port = splitport(host)
    return host, int(port) if port else None


def default_port(scheme):
    if scheme in ("http", "ws"):
        return '80'
    elif scheme in ("https", "wss"):
        return '443'


def host_and_port_default(scheme, host):
    host, port = splitport(host)
    if not port:
        port = default_port(scheme)
    return host, port


def host_no_default_port(scheme, netloc):
    host, port = splitport(netloc)
    if port and port == default_port(scheme):
        return host
    else:
        return netloc


def get_hostport(scheme, full_host):
    host, port = host_and_port(full_host)
    if port is None:
        i = host.rfind(':')
        j = host.rfind(']')         # ipv6 addresses have [...]
        if i > j:
            try:
                port = int(host[i+1:])
            except ValueError:
                if host[i+1:] == "":  # http://foo.com:/ == http://foo.com/
                    port = default_port(scheme)
                else:
                    raise httpclient.InvalidURL("nonnumeric port: '%s'"
                                                % host[i+1:])
            host = host[:i]
        else:
            port = default_port(scheme)
        if host and host[0] == '[' and host[-1] == ']':
            host = host[1:-1]
    return host, int(port)


def remove_double_slash(route):
    if '//' in route:
        route = re.sub('/+', '/', route)
    return route


# ###################################################    CONTENT TYPES
JSON_CONTENT_TYPES = ('application/json',
                      'application/javascript',
                      'text/json',
                      'text/x-json')
# ###################################################    REQUEST METHODS
ENCODE_URL_METHODS = frozenset(['DELETE', 'GET', 'HEAD', 'OPTIONS'])
ENCODE_BODY_METHODS = frozenset(['PATCH', 'POST', 'PUT', 'TRACE'])
REDIRECT_CODES = (301, 302, 303, 307)


def has_empty_content(status, method=None):
    '''204, 304 and 1xx codes have no content'''
    if status == httpclient.NO_CONTENT or\
            status == httpclient.NOT_MODIFIED or\
            100 <= status < 200 or\
            method == "HEAD":
        return True
    else:
        return False


def is_succesful(status):
    '''2xx status is succesful'''
    return status >= 200 and status < 300


# ###################################################    HTTP HEADERS
WEBSOCKET_VERSION = (8, 13)
HEADER_FIELDS = {'general': frozenset(('Cache-Control', 'Connection', 'Date',
                                       'Pragma', 'Trailer',
                                       'Transfer-Encoding',
                                       'Upgrade', 'Sec-WebSocket-Extensions',
                                       'Sec-WebSocket-Protocol',
                                       'Via', 'Warning')),
                 # The request-header fields allow the client to pass
                 # additional information about the request, and about the
                 # client to the server.
                 'request': frozenset(('Accept', 'Accept-Charset',
                                       'Accept-Encoding', 'Accept-Language',
                                       'Authorization',
                                       'Cookie', 'Expect', 'From',
                                       'Host', 'If-Match', 'If-Modified-Since',
                                       'If-None-Match', 'If-Range',
                                       'If-Unmodified-Since', 'Max-Forwards',
                                       'Proxy-Authorization', 'Range',
                                       'Referer',
                                       'Sec-WebSocket-Key',
                                       'Sec-WebSocket-Version',
                                       'TE',
                                       'User-Agent',
                                       'X-Requested-With')),
                 # The response-header fields allow the server to pass
                 # additional information about the response which cannot be
                 # placed in the Status- Line.
                 'response': frozenset(('Accept-Ranges',
                                        'Age',
                                        'ETag',
                                        'Location',
                                        'Proxy-Authenticate',
                                        'Retry-After',
                                        'Sec-WebSocket-Accept',
                                        'Server',
                                        'Set-Cookie',
                                        'Set-Cookie2',
                                        'Vary',
                                        'WWW-Authenticate',
                                        'X-Frame-Options')),
                 'entity': frozenset(('Allow', 'Content-Encoding',
                                      'Content-Language', 'Content-Length',
                                      'Content-Location', 'Content-MD5',
                                      'Content-Range', 'Content-Type',
                                      'Expires', 'Last-Modified'))}

CLIENT_HEADER_FIELDS = HEADER_FIELDS['general'].union(
    HEADER_FIELDS['entity'], HEADER_FIELDS['request'])
SERVER_HEADER_FIELDS = HEADER_FIELDS['general'].union(
    HEADER_FIELDS['entity'], HEADER_FIELDS['response'])
ALL_HEADER_FIELDS = CLIENT_HEADER_FIELDS.union(SERVER_HEADER_FIELDS)
ALL_HEADER_FIELDS_DICT = dict(((k.lower(), k) for k in ALL_HEADER_FIELDS))
CRLF = '\r\n'
LWS = '\r\n '
TYPE_HEADER_FIELDS = {'client': CLIENT_HEADER_FIELDS,
                      'server': SERVER_HEADER_FIELDS,
                      'both': ALL_HEADER_FIELDS}

header_type = {0: 'client', 1: 'server', 2: 'both'}
header_type_to_int = dict(((v, k) for k, v in header_type.items()))


def capheader(name):
    return '-'.join((b for b in (capfirst(n) for n in name.split('-')) if b))


def header_field(name, HEADERS_SET=None, strict=False):
    '''Return a header `name` in Camel case.

    For example::

        header_field('connection') == 'Connection'
        header_field('accept-charset') == 'Accept-Charset'

    If ``header_set`` is given, only return headers included in the set.
    '''
    name = name.lower()
    if name.startswith('x-'):
        return capheader(name)
    else:
        header = ALL_HEADER_FIELDS_DICT.get(name)
        if header and HEADERS_SET:
            return header if header in HEADERS_SET else None
        elif header:
            return header
        elif not strict:
            return capheader(name)


#    HEADERS UTILITIES
HEADER_FIELDS_JOINER = {'Cookie': '; ',
                        'Set-Cookie': None,
                        'Set-Cookie2': None}


def split_comma(value):
    return [v for v in (v.strip() for v in value.split(',')) if v]


def parse_cookies(value):
    return [c.OutputString() for c in SimpleCookie(value).values()]


header_parsers = {'Connection': split_comma,
                  'Cookie': parse_cookies}


def header_values(header, value):
    value = native_str(value)
    assert isinstance(value, str)
    if header in header_parsers:
        return header_parsers[header](value)
    else:
        return [value]


def quote_header_value(value, extra_chars='', allow_token=True):
    """Quote a header value if necessary.

    :param value: the value to quote.
    :param extra_chars: a list of extra characters to skip quoting.
    :param allow_token: if this is enabled token values are returned
        unchanged.
    """
    value = force_native_str(value)
    if allow_token:
        token_chars = HEADER_TOKEN_CHARS | set(extra_chars)
        if set(value).issubset(token_chars):
            return value
    return '"%s"' % value.replace('\\', '\\\\').replace('"', '\\"')


def unquote_header_value(value, is_filename=False):
    """Unquotes a header value.

    Reversal of :func:`quote_header_value`. This does not use the real
    un-quoting but what browsers are actually using for quoting.

    :param value: the header value to unquote.
    """
    if value and value[0] == value[-1] == '"':
        # this is not the real unquoting, but fixing this so that the
        # RFC is met will result in bugs with internet explorer and
        # probably some other browsers as well.  IE for example is
        # uploading files with "C:\foo\bar.txt" as filename
        value = value[1:-1]
        # if this is a filename and the starting characters look like
        # a UNC path, then just return the value without quotes.  Using the
        # replace sequence below on a UNC path has the effect of turning
        # the leading double slash into a single slash and then
        # _fix_ie_filename() doesn't work correctly.  See #458.
        if not is_filename or value[:2] != '\\\\':
            return value.replace('\\\\', '\\').replace('\\"', '"')
    return value


def parse_dict_header(value):
    """Parse lists of key, value pairs as described by RFC 2068 Section 2 and
    convert them into a python dict:

    >>> d = parse_dict_header('foo="is a fish", bar="as well"')
    >>> type(d) is dict
    True
    >>> sorted(d.items())
    [('bar', 'as well'), ('foo', 'is a fish')]

    If there is no value for a key it will be `None`:

    >>> parse_dict_header('key_without_value')
    {'key_without_value': None}

    To create a header from the :class:`dict` again, use the
    :func:`dump_header` function.

    :param value: a string with a dict header.
    :return: :class:`dict`
    """
    result = {}
    for item in parse_http_list(value):
        if '=' not in item:
            result[item] = None
            continue
        name, value = item.split('=', 1)
        if value[:1] == value[-1:] == '"':
            value = unquote_header_value(value[1:-1])
        result[name] = value
    return result


class Headers(object):
    '''Utility for managing HTTP headers for both clients and servers.

    It has a dictionary like interface with few extra functions to facilitate
    the insertion of multiple header values. Header fields are
    **case insensitive**, therefore doing::

        >>> h = Headers()
        >>> h['Content-Length'] = '1050'

    is equivalent to

        >>> h['content-length'] = '1050'

    :param headers: optional iterable over header field/value pairs.
    :param kind: optional headers type, one of ``server``, ``client`` or
        ``both``.
    :param strict: if ``True`` only valid headers field will be included.

    This :class:`Headers` container maintains an ordering as suggested by
    http://www.w3.org/Protocols/rfc2616/rfc2616.html:

    .. epigraph::

        The order in which header fields with differing field names are
        received is not significant. However, it is "good practice" to send
        general-header fields first, followed by request-header or
        response-header fields, and ending with the entity-header fields.

        -- rfc2616 section 4.2

    The strict parameter is rarely used and it forces the omission on
    non-standard header fields.
    '''
    def __init__(self, headers=None, kind='server', strict=False):
        if isinstance(kind, int):
            kind = header_type.get(kind, 'both')
        else:
            kind = str(kind).lower()
        self.kind = kind
        self.strict = strict
        self.all_headers = TYPE_HEADER_FIELDS.get(self.kind)
        if not self.all_headers:
            self.kind = 'both'
            self.all_headers = TYPE_HEADER_FIELDS[self.kind]
        self._headers = {}
        if headers is not None:
            self.update(headers)

    def __repr__(self):
        return '%s %s' % (self.kind, self._headers.__repr__())

    def __str__(self):
        return '\r\n'.join(self._ordered())

    def __bytes__(self):
        return str(self).encode(DEFAULT_CHARSET)

    def __len__(self):
        return len(self._headers)

    @property
    def kind_number(self):
        return header_type_to_int.get(self.kind)

    def update(self, iterable):
        """Extend the headers with an ``iterable``.

        :param iterable: a dictionary or an iterable over keys, vaues tuples.
        """
        for key, value in mapping_iterator(iterable):
            self.add_header(key, value)

    def override(self, iterable):
        '''Extend headers by overriding fields form iterable.

        :param iterable: a dictionary or an iterable over keys, vaues tuples.
        '''
        seen = set()
        for key, value in mapping_iterator(iterable):
            key = key.lower()
            if key in seen:
                self.add_header(key, value)
            else:
                seen.add(key)
                self[key] = value

    def copy(self):
        return self.__class__(self, kind=self.kind, strict=self.strict)

    def __contains__(self, key):
        return header_field(key) in self._headers

    def __getitem__(self, key):
        key = header_field(key)
        values = self._headers[key]
        joiner = HEADER_FIELDS_JOINER.get(key, ', ')
        if joiner is None:
            joiner = '; '
        return joiner.join(values)

    def __delitem__(self, key):
        self._headers.__delitem__(header_field(key))

    def __setitem__(self, key, value):
        key = header_field(key, self.all_headers, self.strict)
        if key and value:
            if not isinstance(value, list):
                value = header_values(key, value)
            self._headers[key] = value

    def get(self, key, default=None):
        '''Get the field value at ``key`` as comma separated values.

        For example::

            >>> from pulsar.utils.httpurl import Headers
            >>> h = Headers(kind='client')
            >>> h.add_header('accept-encoding', 'gzip')
            >>> h.add_header('accept-encoding', 'deflate')
            >>> h.get('accept-encoding')

        results in::

            'gzip, deflate'
        '''
        if key in self:
            return self.__getitem__(key)
        else:
            return default

    def get_all(self, key, default=None):
        '''Get the values at header ``key`` as a list rather than a
        string separated by comma (which is returned by the
        :meth:`get` method).

        For example::

            >>> from pulsar.utils.httpurl import Headers
            >>> h = Headers(kind='client')
            >>> h.add_header('accept-encoding', 'gzip')
            >>> h.add_header('accept-encoding', 'deflate')
            >>> h.get_all('accept-encoding')

        results in::

            ['gzip', 'deflate']
        '''
        return self._headers.get(header_field(key), default)

    def has(self, field, value):
        '''Check if ``value`` is avialble in header ``field``.'''
        value = value.lower()
        for c in self.get_all(field, ()):
            if c.lower() == value:
                return True
        return False

    def pop(self, key, *args):
        return self._headers.pop(header_field(key), *args)

    def clear(self):
        '''Same as :meth:`dict.clear`, it removes all headers.
        '''
        self._headers.clear()

    def getheaders(self, key):  # pragma    nocover
        '''Required by cookielib in python 2.

        If the key is not available, it returns an empty list.
        '''
        return self._headers.get(header_field(key), [])

    def add_header(self, key, values):
        '''Add ``values`` to ``key`` header.

        If the header is already available, append the value to the list.

        :param key: header name
        :param values: a string value or a list/tuple of strings values
            for header ``key``
        '''
        key = header_field(key, self.all_headers, self.strict)
        if key and values:
            if not isinstance(values, (tuple, list)):
                values = header_values(key, values)
            current = self._headers.get(key, [])
            for value in values:
                if value and value not in current:
                    current.append(value)
            self._headers[key] = current

    def remove_header(self, key, value=None):
        '''Remove the header at ``key``.

        If ``value`` is provided, it removes only that value if found.
        '''
        key = header_field(key, self.all_headers, self.strict)
        if key:
            if value:
                value = value.lower()
                values = self._headers.get(key, [])
                removed = None
                for v in values:
                    if v.lower() == value:
                        removed = v
                        values.remove(v)
                self._headers[key] = values
                return removed
            else:
                return self._headers.pop(key, None)

    def flat(self, version, status):
        '''Full headers bytes representation'''
        vs = version + (status, self)
        return ('HTTP/%s.%s %s\r\n%s' % vs).encode(DEFAULT_CHARSET)

    def __iter__(self):
        dj = ', '
        for k, values in iteritems(self._headers):
            joiner = HEADER_FIELDS_JOINER.get(k, dj)
            if joiner:
                yield k, joiner.join(values)
            else:
                for value in values:
                    yield k, value

    def _ordered(self):
        hf = HEADER_FIELDS
        hj = HEADER_FIELDS_JOINER
        dj = ', '
        order = (('general', []), ('request', []),
                 ('response', []), ('entity', []))
        headers = self._headers
        for key in headers:
            for name, group in order:
                if key in hf[name]:
                    group.append(key)
                    break
            if key not in group:    # non-standard header
                group.append(key)
        for _, group in order:
            for k in group:
                joiner = hj.get(k, dj)
                if not joiner:
                    for header in headers[k]:
                        yield "%s: %s" % (k, header)
                else:
                    yield "%s: %s" % (k, joiner.join(headers[k]))
        yield ''
        yield ''


###############################################################################
#    HTTP PARSER
###############################################################################
METHOD_RE = re.compile("[A-Z0-9$-_.]{3,20}")
VERSION_RE = re.compile("HTTP/(\d+).(\d+)")
STATUS_RE = re.compile("(\d{3})\s*(\w*)")
HEADER_RE = re.compile("[\x00-\x1F\x7F()<>@,;:\[\]={} \t\\\\\"]")

# errors
BAD_FIRST_LINE = 0
INVALID_HEADER = 1
INVALID_CHUNK = 2


class InvalidRequestLine(Exception):
    """ error raised when first line is invalid """


class InvalidHeader(Exception):
    """ error raised on invalid header """


class InvalidChunkSize(Exception):
    """ error raised when we parse an invalid chunk size """


class HttpParser(object):
    '''A python HTTP parser.

    Original code from https://github.com/benoitc/http-parser

    2011 (c) Benoit Chesneau <benoitc@e-engura.org>
    '''
    def __init__(self, kind=2, decompress=False, method=None):
        self.decompress = decompress
        # errors vars
        self.errno = None
        self.errstr = ""
        # protected variables
        self._buf = []
        self._version = None
        self._method = method
        self._status_code = None
        self._status = None
        self._reason = None
        self._url = None
        self._path = None
        self._query_string = None
        self._kind = kind
        self._fragment = None
        self._headers = OrderedDict()
        self._chunked = False
        self._body = []
        self._trailers = None
        self._partial_body = False
        self._clen = None
        self._clen_rest = None
        # private events
        self.__on_firstline = False
        self.__on_headers_complete = False
        self.__on_message_begin = False
        self.__on_message_complete = False
        self.__decompress_obj = None

    @property
    def kind(self):
        return self._kind

    def get_version(self):
        return self._version

    def get_method(self):
        return self._method

    def get_status_code(self):
        return self._status_code

    def get_url(self):
        return self._url

    def get_path(self):
        return self._path

    def get_query_string(self):
        return self._query_string

    def get_fragment(self):
        return self._fragment

    def get_headers(self):
        return self._headers

    def recv_body(self):
        """ return last chunk of the parsed body"""
        body = b''.join(self._body)
        self._body = []
        self._partial_body = False
        return body

    def is_headers_complete(self):
        """ return True if all headers have been parsed. """
        return self.__on_headers_complete

    def is_partial_body(self):
        """ return True if a chunk of body have been parsed """
        return self._partial_body

    def is_message_begin(self):
        """ return True if the parsing start """
        return self.__on_message_begin

    def is_message_complete(self):
        """ return True if the parsing is done (we get EOF) """
        return self.__on_message_complete

    def is_chunked(self):
        """ return True if Transfer-Encoding header value is chunked"""
        return self._chunked

    def execute(self, data, length):
        # end of body can be passed manually by putting a length of 0
        if length == 0:
            self.__on_message_complete = True
            return length
        #
        data = bytes(data)
        # start to parse
        nb_parsed = 0
        while True:
            if not self.__on_firstline:
                idx = data.find(b'\r\n')
                if idx < 0:
                    self._buf.append(data)
                    return len(data)
                else:
                    self.__on_firstline = True
                    self._buf.append(data[:idx])
                    first_line = native_str(b''.join(self._buf),
                                            DEFAULT_CHARSET)
                    rest = data[idx+2:]
                    data = b''
                    if self._parse_firstline(first_line):
                        nb_parsed = nb_parsed + idx + 2
                        self._buf = [rest]
                    else:
                        return nb_parsed
            elif not self.__on_headers_complete:
                if data:
                    self._buf.append(data)
                    data = b''
                try:
                    to_parse = b''.join(self._buf)
                    ret = self._parse_headers(to_parse)
                    if ret is False:
                        return length
                    nb_parsed = nb_parsed + (len(to_parse) - ret)
                except InvalidHeader as e:
                    self.errno = INVALID_HEADER
                    self.errstr = str(e)
                    return nb_parsed
            elif not self.__on_message_complete:
                self.__on_message_begin = True
                if data:
                    self._buf.append(data)
                    data = b''
                ret = self._parse_body()
                if ret is None:
                    return length
                elif ret < 0:
                    return ret
                elif ret == 0:
                    self.__on_message_complete = True
                    return length
                else:
                    nb_parsed = max(length, ret)
            else:
                return 0

    def _parse_firstline(self, line):
        try:
            if self.kind == 2:  # auto detect
                try:
                    self._parse_request_line(line)
                except InvalidRequestLine:
                    self._parse_response_line(line)
            elif self.kind == 1:
                self._parse_response_line(line)
            elif self.kind == 0:
                self._parse_request_line(line)
        except InvalidRequestLine as e:
            self.errno = BAD_FIRST_LINE
            self.errstr = str(e)
            return False
        return True

    def _parse_response_line(self, line):
        bits = line.split(None, 1)
        if len(bits) != 2:
            raise InvalidRequestLine(line)

        # version
        matchv = VERSION_RE.match(bits[0])
        if matchv is None:
            raise InvalidRequestLine("Invalid HTTP version: %s" % bits[0])
        self._version = (int(matchv.group(1)), int(matchv.group(2)))

        # status
        matchs = STATUS_RE.match(bits[1])
        if matchs is None:
            raise InvalidRequestLine("Invalid status %" % bits[1])

        self._status = bits[1]
        self._status_code = int(matchs.group(1))
        self._reason = matchs.group(2)

    def _parse_request_line(self, line):
        bits = line.split(None, 2)
        if len(bits) != 3:
            raise InvalidRequestLine(line)
        # Method
        if not METHOD_RE.match(bits[0]):
            raise InvalidRequestLine("invalid Method: %s" % bits[0])
        self._method = bits[0].upper()
        # URI
        self._url = bits[1]
        parts = urlsplit('http://dummy.com%s' % bits[1])
        self._path = parts.path or ""
        self._query_string = parts.query or ""
        self._fragment = parts.fragment or ""
        # Version
        match = VERSION_RE.match(bits[2])
        if match is None:
            raise InvalidRequestLine("Invalid HTTP version: %s" % bits[2])
        self._version = (int(match.group(1)), int(match.group(2)))

    def _parse_headers(self, data):
        if data == b'\r\n':
            self.__on_headers_complete = True
            self._buf = []
            return 0
        idx = data.find(b'\r\n\r\n')
        if idx < 0:  # we don't have all headers
            return False
        chunk = native_str(data[:idx], DEFAULT_CHARSET)
        # Split lines on \r\n keeping the \r\n on each line
        lines = deque(('%s\r\n' % line for line in chunk.split('\r\n')))
        # Parse headers into key/value pairs paying attention
        # to continuation lines.
        while len(lines):
            # Parse initial header name : value pair.
            curr = lines.popleft()
            if curr.find(":") < 0:
                continue
            name, value = curr.split(":", 1)
            name = name.rstrip(" \t").upper()
            if HEADER_RE.search(name):
                raise InvalidHeader("invalid header name %s" % name)
            name, value = header_field(name.strip()), [value.lstrip()]
            # Consume value continuation lines
            while len(lines) and lines[0].startswith((" ", "\t")):
                value.append(lines.popleft())
            value = ''.join(value).rstrip()
            if name in self._headers:
                self._headers[name].append(value)
            else:
                self._headers[name] = [value]
        # detect now if body is sent by chunks.
        clen = self._headers.get('Content-Length')
        if 'Transfer-Encoding' in self._headers:
            te = self._headers['Transfer-Encoding'][0].lower()
            self._chunked = (te == 'chunked')
        else:
            self._chunked = False
        #
        status = self._status_code
        if status and (status == httpclient.NO_CONTENT or
                       status == httpclient.NOT_MODIFIED or
                       100 <= status < 200 or      # 1xx codes
                       self._method == "HEAD"):
            clen = 0
        elif clen is not None:
            try:
                clen = int(clen[0])
            except ValueError:
                clen = None
            else:
                if clen < 0:  # ignore nonsensical negative lengths
                    clen = None
        #
        if clen is None:
            self._clen_rest = sys.maxsize
        else:
            self._clen_rest = self._clen = clen
        #
        # detect encoding and set decompress object
        if self.decompress and 'Content-Encoding' in self._headers:
            encoding = self._headers['Content-Encoding'][0]
            if encoding == "gzip":
                self.__decompress_obj = zlib.decompressobj(16+zlib.MAX_WBITS)
            elif encoding == "deflate":
                self.__decompress_obj = zlib.decompressobj()
        rest = data[idx+4:]
        self._buf = [rest]
        self.__on_headers_complete = True
        self.__on_message_begin = True
        return len(rest)

    def _parse_body(self):
        data = b''.join(self._buf)
        #
        if not self._chunked:
            #
            if not data and self._clen is None:
                if not self._status:    # message complete only for servers
                    self.__on_message_complete = True
            else:
                if self._clen_rest is not None:
                    self._clen_rest -= len(data)
                # maybe decompress
                if self.__decompress_obj is not None:
                    data = self.__decompress_obj.decompress(data)
                self._partial_body = True
                if data:
                    self._body.append(data)
                self._buf = []
                if self._clen_rest <= 0:
                    self.__on_message_complete = True
            return
        else:
            try:
                size, rest = self._parse_chunk_size(data)
            except InvalidChunkSize as e:
                self.errno = INVALID_CHUNK
                self.errstr = "invalid chunk size [%s]" % str(e)
                return -1
            if size == 0:
                return size
            if size is None or len(rest) < size + 2:
                return None
            body_part, rest = rest[:size], rest[size:]
<<<<<<< HEAD
            # maybe decompress
=======
>>>>>>> 6639619e
            if self.__decompress_obj is not None:
                body_part = self.__decompress_obj.decompress(body_part)
            self._partial_body = True
            self._body.append(body_part)
            rest = rest[2:]
            self._buf = [rest] if rest else []
            return len(rest) + 2

    def _parse_chunk_size(self, data):
        idx = data.find(b'\r\n')
        if idx < 0:
            return None, None
        line, rest_chunk = data[:idx], data[idx+2:]
        chunk_size = line.split(b';', 1)[0].strip()
        try:
            chunk_size = int(chunk_size, 16)
        except ValueError:
            raise InvalidChunkSize(chunk_size)
        if chunk_size == 0:
            self._parse_trailers(rest_chunk)
            return 0, None
        return chunk_size, rest_chunk

    def _parse_trailers(self, data):
        idx = data.find(b'\r\n\r\n')
        if data[:2] == b'\r\n':
            self._trailers = self._parse_headers(data[:idx])

if not hasextensions:   # pragma    nocover
    setDefaultHttpParser(HttpParser)


# ############################################    UTILITIES, ENCODERS, PARSERS
def get_environ_proxies():
    """Return a dict of environment proxies. From requests_."""

    proxy_keys = [
        'all',
        'http',
        'https',
        'ftp',
        'socks',
        'ws',
        'wss',
        'no'
    ]

    get_proxy = lambda k: os.environ.get(k) or os.environ.get(k.upper())
    proxies = [(key, get_proxy(key + '_proxy')) for key in proxy_keys]
    return dict([(key, val) for (key, val) in proxies if val])


def appendslash(url):
    '''Append a slash to *url* if it does not have one.'''
    if not url.endswith('/'):
        url = '%s/' % url
    return url


def choose_boundary():
    """Our embarassingly-simple replacement for mimetools.choose_boundary."""
    return uuid4().hex


def get_content_type(filename):
    return mimetypes.guess_type(filename)[0] or 'application/octet-stream'


def encode_multipart_formdata(fields, boundary=None, charset=None):
    """Encode a dictionary of ``fields`` using the multipart/form-data format.

    :param fields:
        Dictionary of fields or list of (key, value) field tuples.  The key is
        treated as the field name, and the value as the body of the form-data
        bytes. If the value is a tuple of two elements, then the first element
        is treated as the filename of the form-data section.

        Field names and filenames must be unicode.

    :param boundary:
        If not specified, then a random boundary will be generated using
        :func:`mimetools.choose_boundary`.
    """
    charset = charset or 'utf-8'
    body = BytesIO()
    if boundary is None:
        boundary = choose_boundary()
    for fieldname, value in mapping_iterator(fields):
        body.write(('--%s\r\n' % boundary).encode(charset))
        if isinstance(value, tuple):
            filename, data = value
            body.write(('Content-Disposition: form-data; name="%s"; '
                        'filename="%s"\r\n' % (fieldname, filename))
                       .encode(charset))
            body.write(('Content-Type: %s\r\n\r\n' %
                       (get_content_type(filename))).encode(charset))
        else:
            data = value
            body.write(('Content-Disposition: form-data; name="%s"\r\n'
                        % (fieldname)).encode(charset))
            body.write(b'Content-Type: text/plain\r\n\r\n')
        data = body.write(to_bytes(data))
        body.write(b'\r\n')
    body.write(('--%s--\r\n' % (boundary)).encode(charset))
    content_type = 'multipart/form-data; boundary=%s' % boundary
    return body.getvalue(), content_type


def hexmd5(x):
    return md5(to_bytes(x)).hexdigest()


def hexsha1(x):
    return sha1(to_bytes(x)).hexdigest()


def http_date(epoch_seconds=None):
    """
    Formats the time to match the RFC1123 date format as specified by HTTP
    RFC2616 section 3.3.1.

    Accepts a floating point number expressed in seconds since the epoch, in
    UTC - such as that outputted by time.time(). If set to None, defaults to
    the current time.

    Outputs a string in the format 'Wdy, DD Mon YYYY HH:MM:SS GMT'.
    """
    return formatdate(epoch_seconds, usegmt=True)


# ################################################################# COOKIE
def create_cookie(name, value, **kwargs):
    """Make a cookie from underspecified parameters.

    By default, the pair of `name` and `value` will be set for the domain ''
    and sent on every request (this is sometimes called a "supercookie").
    """
    result = dict(
        version=0,
        name=name,
        value=value,
        port=None,
        domain='',
        path='/',
        secure=False,
        expires=None,
        discard=True,
        comment=None,
        comment_url=None,
        rest={'HttpOnly': None},
        rfc2109=False,)
    badargs = set(kwargs) - set(result)
    if badargs:
        err = 'create_cookie() got unexpected keyword arguments: %s'
        raise TypeError(err % list(badargs))
    result.update(kwargs)
    result['port_specified'] = bool(result['port'])
    result['domain_specified'] = bool(result['domain'])
    result['domain_initial_dot'] = result['domain'].startswith('.')
    result['path_specified'] = bool(result['path'])
    return Cookie(**result)


def cookiejar_from_dict(cookie_dict, cookiejar=None):
    """Returns a CookieJar from a key/value dictionary.

    :param cookie_dict: Dict of key/values to insert into CookieJar.
    """
    if not isinstance(cookie_dict, CookieJar):
        if cookiejar is None:
            cookiejar = CookieJar()
        if cookie_dict is not None:
            for name in cookie_dict:
                cookiejar.set_cookie(create_cookie(name, cookie_dict[name]))
        return cookiejar
    else:
        return cookie_dict


cc_delim_re = re.compile(r'\s*,\s*')


class accept_content_type(object):

    def __init__(self, values=None):
        self._all = {}
        self.update(values)

    def update(self, values):
        if values:
            all = self._all
            accept_headers = cc_delim_re.split(values)
            for h in accept_headers:
                v = h.split('/')
                if len(v) == 2:
                    a, b = v
                    if a in all:
                        all[a].append(b)
                    else:
                        all[a] = [b]

    def __contains__(self, content_type):
        all = self._all
        if not all:
            # If no Accept header field is present, then it is assumed that the
            # client accepts all media types.
            return True
        a, b = content_type.split('/')
        if a in all:
            all = all[a]
            if '*' in all:
                return True
            else:
                return b in all
        elif '*' in all:
            return True
        else:
            return False


def patch_vary_headers(response, newheaders):
    """\
Adds (or updates) the "Vary" header in the given HttpResponse object.
newheaders is a list of header names that should be in "Vary". Existing
headers in "Vary" aren't removed.

For information on the Vary header, see:

    http://www.w3.org/Protocols/rfc2616/rfc2616-sec14.html#sec14.44
    """
    # Note that we need to keep the original order intact, because cache
    # implementations may rely on the order of the Vary contents in, say,
    # computing an MD5 hash.
    if 'Vary' in response:
        vary_headers = cc_delim_re.split(response['Vary'])
    else:
        vary_headers = []
    # Use .lower() here so we treat headers as case-insensitive.
    existing_headers = set([header.lower() for header in vary_headers])
    additional_headers = [newheader for newheader in newheaders
                          if newheader.lower() not in existing_headers]
    response['Vary'] = ', '.join(vary_headers + additional_headers)


def has_vary_header(response, header_query):
    """
    Checks to see if the response has a given header name in its Vary header.
    """
    if not response.has_header('Vary'):
        return False
    vary_headers = cc_delim_re.split(response['Vary'])
    existing_headers = set([header.lower() for header in vary_headers])
    return header_query.lower() in existing_headers


class CacheControl(object):
    '''
    http://www.mnot.net/cache_docs/

.. attribute:: maxage

    Specifies the maximum amount of time that a representation will be
    considered fresh.
    '''
    def __init__(self, maxage=None, private=False,
                 must_revalidate=False, proxy_revalidate=False,
                 nostore=False):
        self.maxage = maxage
        self.private = private
        self.must_revalidate = must_revalidate
        self.proxy_revalidate = proxy_revalidate
        self.nostore = nostore

    def __call__(self, headers):
        if self.nostore:
            headers['cache-control'] = ('no-store, no-cache, must-revalidate,'
                                        ' max-age=0')
        elif self.maxage:
            headers['cache-control'] = 'max-age=%s' % self.maxage
            if self.private:
                headers.add_header('cache-control', 'private')
            else:
                headers.add_header('cache-control', 'public')
            if self.must_revalidate:
                headers.add_header('cache-control', 'must-revalidate')
            elif self.proxy_revalidate:
                headers.add_header('cache-control', 'proxy-revalidate')
        else:
            headers['cache-control'] = 'no-cache'
<|MERGE_RESOLUTION|>--- conflicted
+++ resolved
@@ -1,1413 +1,1409 @@
-'''This is a substantial module which imporfts several classes and functions
-from the standard library in a python 2.6 to python 3.3 compatible fashion.
-On top of that, it implements the :class:`HttpClient` for handling synchronous
-and asynchronous HTTP requests in a pythonic way.
-
-It is a thin layer on top of urllib2 in python2 / urllib in Python 3.
-Several opensource efforts have been used as source of snippets:
-
-* http-parser_
-* request_
-* urllib3_
-* werkzeug_
-
-
-.. _tools-http-headers:
-
-HTTP Headers
-~~~~~~~~~~~~~~~~~
-
-.. autoclass:: Headers
-   :members:
-   :member-order: bysource
-
-
-.. _tools-http-parser:
-
-HTTP Parser
-~~~~~~~~~~~~~~~~~
-
-.. autoclass:: HttpParser
-   :members:
-   :member-order: bysource
-
-
-.. _http-parser: https://github.com/benoitc/http-parser
-.. _urllib3: https://github.com/shazow/urllib3
-.. _request: https://github.com/kennethreitz/requests
-.. _werkzeug: https://github.com/mitsuhiko/werkzeug
-.. _`HTTP cookie`: http://en.wikipedia.org/wiki/HTTP_cookie
-'''
-import os
-import sys
-import re
-import string
-import time
-import mimetypes
-import platform
-import socket
-from hashlib import sha1, md5
-from uuid import uuid4
-from email.utils import formatdate
-from io import BytesIO
-import zlib
-from collections import deque
-
-from .structures import mapping_iterator, OrderedDict
-from .pep import ispy3k, iteritems, itervalues, to_bytes, native_str
-from .html import capfirst
-
-# try:
-#     from http_parser.parser import HttpParser as CHttpParser
-#     hasextensions = True
-#     _Http_Parser = CHttpParser
-# except ImportError:  # pragma    nocover
-#     hasextensions = False
-#     _Http_Parser = None
-#
-# The http_parser has several bugs, therefore it is switched off
-hasextensions = False
-_Http_Parser = None
-
-try:
-    from select import poll, POLLIN
-except ImportError:   # pragma    nocover
-    poll = False
-    try:
-        from select import select
-    except ImportError:  # pragma    nocover
-        select = False
-
-
-def setDefaultHttpParser(parser):   # pragma    nocover
-    global _Http_Parser
-    _Http_Parser = parser
-
-
-def http_parser(**kwargs):
-    global _Http_Parser
-    return _Http_Parser(**kwargs)
-
-
-create_connection = socket.create_connection
-
-try:    # Compiled with SSL?
-    BaseSSLError = None
-    ssl = None
-    import ssl
-    BaseSSLError = ssl.SSLError
-except (ImportError, AttributeError):   # pragma : no cover
-    pass
-
-if ispy3k:  # Python 3
-    from urllib import request as urllibr
-    from http import client as httpclient
-    from urllib.parse import (quote, unquote, urlencode, urlparse, urlsplit,
-                              parse_qs, parse_qsl, splitport, urlunparse,
-                              urljoin)
-    from http.client import responses
-    from http.cookiejar import CookieJar, Cookie
-    from http.cookies import SimpleCookie
-
-    string_type = str
-    getproxies_environment = urllibr.getproxies_environment
-    ascii_letters = string.ascii_letters
-    chr = chr
-    is_string = lambda s: isinstance(s, str)
-
-    def force_native_str(s, encoding=None):
-        if isinstance(s, bytes):
-            return s.decode(encoding or 'utf-8')
-        elif not isinstance(s, str):
-            return str(s)
-        else:
-            return s
-
-else:   # pragma : no cover
-    import urllib2 as urllibr
-    import httplib as httpclient
-    from urllib import (quote, unquote, urlencode, getproxies_environment,
-                        splitport)
-    from urlparse import (urlparse, urlsplit, parse_qs, urlunparse, urljoin,
-                          parse_qsl)
-    from httplib import responses
-    from cookielib import CookieJar, Cookie
-    from Cookie import SimpleCookie
-
-    string_type = unicode
-    ascii_letters = string.letters
-    chr = unichr
-    is_string = lambda s: isinstance(s, unicode)
-
-    if sys.version_info < (2, 7):
-        #
-        def create_connection(address, timeout=socket._GLOBAL_DEFAULT_TIMEOUT,
-                              source_address=None):
-            """Form Python 2.7"""
-            host, port = address
-            err = None
-            for res in socket.getaddrinfo(host, port, 0, socket.SOCK_STREAM):
-                af, socktype, proto, canonname, sa = res
-                sock = None
-                try:
-                    sock = socket.socket(af, socktype, proto)
-                    if timeout is not socket._GLOBAL_DEFAULT_TIMEOUT:
-                        sock.settimeout(timeout)
-                    if source_address:
-                        sock.bind(source_address)
-                    sock.connect(sa)
-                    return sock
-                except Exception as _:
-                    err = _
-                    if sock is not None:
-                        sock.close()
-            if err is not None:
-                raise err
-            else:
-                raise Exception("getaddrinfo returns an empty list")
-
-    def force_native_str(s, encoding=None):
-        if isinstance(s, unicode):
-            return s.encode(encoding or 'utf-8')
-        elif not isinstance(s, str):
-            return str(s)
-        else:
-            return s
-
-HTTPError = urllibr.HTTPError
-URLError = urllibr.URLError
-request_host = urllibr.request_host
-parse_http_list = urllibr.parse_http_list
-
-
-class SSLError(HTTPError):
-    "Raised when SSL certificate fails in an HTTPS connection."
-    pass
-
-# ###################################################    URI & IRI SUFF
-#
-# The reserved URI characters (RFC 3986 - section 2.2)
-# Default is charset is "iso-8859-1" (latin-1) from section 3.7.1
-# http://www.ietf.org/rfc/rfc2616.txt
-DEFAULT_CHARSET = 'ISO-8859-1'
-URI_GEN_DELIMS = frozenset(':/?#[]@')
-URI_SUB_DELIMS = frozenset("!$&'()*+,;=")
-URI_RESERVED_SET = URI_GEN_DELIMS.union(URI_SUB_DELIMS)
-URI_RESERVED_CHARS = ''.join(URI_RESERVED_SET)
-# The unreserved URI characters (RFC 3986 - section 2.3)
-URI_UNRESERVED_SET = frozenset(ascii_letters + string.digits + '-._~')
-URI_SAFE_CHARS = URI_RESERVED_CHARS + '%~'
-HEADER_TOKEN_CHARS = frozenset("!#$%&'*+-.0123456789ABCDEFGHIJKLMNOPQRSTUVWXYZ"
-                               '^_`abcdefghijklmnopqrstuvwxyz|~')
-
-escape = lambda s: quote(s, safe='~')
-urlquote = lambda iri: quote(iri, safe=URI_RESERVED_CHARS)
-
-
-def _gen_unquote(uri):
-    unreserved_set = URI_UNRESERVED_SET
-    for n, part in enumerate(force_native_str(uri, 'latin1').split('%')):
-        if not n:
-            yield part
-        else:
-            h = part[0:2]
-            if len(h) == 2:
-                c = chr(int(h, 16))
-                if c in unreserved_set:
-                    yield c + part[2:]
-                else:
-                    yield '%' + part
-            else:
-                yield '%' + part
-
-
-def unquote_unreserved(uri):
-    """Un-escape any percent-escape sequences in a URI that are unreserved
-characters. This leaves all reserved, illegal and non-ASCII bytes encoded."""
-    return ''.join(_gen_unquote(uri))
-
-
-def requote_uri(uri):
-    """Re-quote the given URI.
-
-    This function passes the given URI through an unquote/quote cycle to
-    ensure that it is fully and consistently quoted.
-    """
-    # Unquote only the unreserved characters
-    # Then quote only illegal characters (do not quote reserved, unreserved,
-    # or '%')
-    return quote(unquote_unreserved(uri), safe=URI_SAFE_CHARS)
-
-
-def iri_to_uri(iri, kwargs=None):
-    '''Convert an Internationalised Resource Identifier (IRI) portion
-    to a URI portion that is suitable for inclusion in a URL.
-    This is the algorithm from section 3.1 of RFC 3987.
-    Returns an ASCII native string containing the encoded result.
-    '''
-    if iri is None:
-        return iri
-    if kwargs:
-        iri = '%s?%s' % (force_native_str(iri, 'latin1'),
-                         '&'.join(('%s=%s' % kv for kv in iteritems(kwargs))))
-    return urlquote(unquote_unreserved(iri))
-
-
-def host_and_port(host):
-    host, port = splitport(host)
-    return host, int(port) if port else None
-
-
-def default_port(scheme):
-    if scheme in ("http", "ws"):
-        return '80'
-    elif scheme in ("https", "wss"):
-        return '443'
-
-
-def host_and_port_default(scheme, host):
-    host, port = splitport(host)
-    if not port:
-        port = default_port(scheme)
-    return host, port
-
-
-def host_no_default_port(scheme, netloc):
-    host, port = splitport(netloc)
-    if port and port == default_port(scheme):
-        return host
-    else:
-        return netloc
-
-
-def get_hostport(scheme, full_host):
-    host, port = host_and_port(full_host)
-    if port is None:
-        i = host.rfind(':')
-        j = host.rfind(']')         # ipv6 addresses have [...]
-        if i > j:
-            try:
-                port = int(host[i+1:])
-            except ValueError:
-                if host[i+1:] == "":  # http://foo.com:/ == http://foo.com/
-                    port = default_port(scheme)
-                else:
-                    raise httpclient.InvalidURL("nonnumeric port: '%s'"
-                                                % host[i+1:])
-            host = host[:i]
-        else:
-            port = default_port(scheme)
-        if host and host[0] == '[' and host[-1] == ']':
-            host = host[1:-1]
-    return host, int(port)
-
-
-def remove_double_slash(route):
-    if '//' in route:
-        route = re.sub('/+', '/', route)
-    return route
-
-
-# ###################################################    CONTENT TYPES
-JSON_CONTENT_TYPES = ('application/json',
-                      'application/javascript',
-                      'text/json',
-                      'text/x-json')
-# ###################################################    REQUEST METHODS
-ENCODE_URL_METHODS = frozenset(['DELETE', 'GET', 'HEAD', 'OPTIONS'])
-ENCODE_BODY_METHODS = frozenset(['PATCH', 'POST', 'PUT', 'TRACE'])
-REDIRECT_CODES = (301, 302, 303, 307)
-
-
-def has_empty_content(status, method=None):
-    '''204, 304 and 1xx codes have no content'''
-    if status == httpclient.NO_CONTENT or\
-            status == httpclient.NOT_MODIFIED or\
-            100 <= status < 200 or\
-            method == "HEAD":
-        return True
-    else:
-        return False
-
-
-def is_succesful(status):
-    '''2xx status is succesful'''
-    return status >= 200 and status < 300
-
-
-# ###################################################    HTTP HEADERS
-WEBSOCKET_VERSION = (8, 13)
-HEADER_FIELDS = {'general': frozenset(('Cache-Control', 'Connection', 'Date',
-                                       'Pragma', 'Trailer',
-                                       'Transfer-Encoding',
-                                       'Upgrade', 'Sec-WebSocket-Extensions',
-                                       'Sec-WebSocket-Protocol',
-                                       'Via', 'Warning')),
-                 # The request-header fields allow the client to pass
-                 # additional information about the request, and about the
-                 # client to the server.
-                 'request': frozenset(('Accept', 'Accept-Charset',
-                                       'Accept-Encoding', 'Accept-Language',
-                                       'Authorization',
-                                       'Cookie', 'Expect', 'From',
-                                       'Host', 'If-Match', 'If-Modified-Since',
-                                       'If-None-Match', 'If-Range',
-                                       'If-Unmodified-Since', 'Max-Forwards',
-                                       'Proxy-Authorization', 'Range',
-                                       'Referer',
-                                       'Sec-WebSocket-Key',
-                                       'Sec-WebSocket-Version',
-                                       'TE',
-                                       'User-Agent',
-                                       'X-Requested-With')),
-                 # The response-header fields allow the server to pass
-                 # additional information about the response which cannot be
-                 # placed in the Status- Line.
-                 'response': frozenset(('Accept-Ranges',
-                                        'Age',
-                                        'ETag',
-                                        'Location',
-                                        'Proxy-Authenticate',
-                                        'Retry-After',
-                                        'Sec-WebSocket-Accept',
-                                        'Server',
-                                        'Set-Cookie',
-                                        'Set-Cookie2',
-                                        'Vary',
-                                        'WWW-Authenticate',
-                                        'X-Frame-Options')),
-                 'entity': frozenset(('Allow', 'Content-Encoding',
-                                      'Content-Language', 'Content-Length',
-                                      'Content-Location', 'Content-MD5',
-                                      'Content-Range', 'Content-Type',
-                                      'Expires', 'Last-Modified'))}
-
-CLIENT_HEADER_FIELDS = HEADER_FIELDS['general'].union(
-    HEADER_FIELDS['entity'], HEADER_FIELDS['request'])
-SERVER_HEADER_FIELDS = HEADER_FIELDS['general'].union(
-    HEADER_FIELDS['entity'], HEADER_FIELDS['response'])
-ALL_HEADER_FIELDS = CLIENT_HEADER_FIELDS.union(SERVER_HEADER_FIELDS)
+'''This is a substantial module which imporfts several classes and functions
+from the standard library in a python 2.6 to python 3.3 compatible fashion.
+On top of that, it implements the :class:`HttpClient` for handling synchronous
+and asynchronous HTTP requests in a pythonic way.
+
+It is a thin layer on top of urllib2 in python2 / urllib in Python 3.
+Several opensource efforts have been used as source of snippets:
+
+* http-parser_
+* request_
+* urllib3_
+* werkzeug_
+
+
+.. _tools-http-headers:
+
+HTTP Headers
+~~~~~~~~~~~~~~~~~
+
+.. autoclass:: Headers
+   :members:
+   :member-order: bysource
+
+
+.. _tools-http-parser:
+
+HTTP Parser
+~~~~~~~~~~~~~~~~~
+
+.. autoclass:: HttpParser
+   :members:
+   :member-order: bysource
+
+
+.. _http-parser: https://github.com/benoitc/http-parser
+.. _urllib3: https://github.com/shazow/urllib3
+.. _request: https://github.com/kennethreitz/requests
+.. _werkzeug: https://github.com/mitsuhiko/werkzeug
+.. _`HTTP cookie`: http://en.wikipedia.org/wiki/HTTP_cookie
+'''
+import os
+import sys
+import re
+import string
+import time
+import mimetypes
+import platform
+import socket
+from hashlib import sha1, md5
+from uuid import uuid4
+from email.utils import formatdate
+from io import BytesIO
+import zlib
+from collections import deque
+
+from .structures import mapping_iterator, OrderedDict
+from .pep import ispy3k, iteritems, itervalues, to_bytes, native_str
+from .html import capfirst
+
+# try:
+#     from http_parser.parser import HttpParser as CHttpParser
+#     hasextensions = True
+#     _Http_Parser = CHttpParser
+# except ImportError:  # pragma    nocover
+#     hasextensions = False
+#     _Http_Parser = None
+#
+# The http_parser has several bugs, therefore it is switched off
+hasextensions = False
+_Http_Parser = None
+
+try:
+    from select import poll, POLLIN
+except ImportError:   # pragma    nocover
+    poll = False
+    try:
+        from select import select
+    except ImportError:  # pragma    nocover
+        select = False
+
+
+def setDefaultHttpParser(parser):   # pragma    nocover
+    global _Http_Parser
+    _Http_Parser = parser
+
+
+def http_parser(**kwargs):
+    global _Http_Parser
+    return _Http_Parser(**kwargs)
+
+
+create_connection = socket.create_connection
+
+try:    # Compiled with SSL?
+    BaseSSLError = None
+    ssl = None
+    import ssl
+    BaseSSLError = ssl.SSLError
+except (ImportError, AttributeError):   # pragma : no cover
+    pass
+
+if ispy3k:  # Python 3
+    from urllib import request as urllibr
+    from http import client as httpclient
+    from urllib.parse import (quote, unquote, urlencode, urlparse, urlsplit,
+                              parse_qs, parse_qsl, splitport, urlunparse,
+                              urljoin)
+    from http.client import responses
+    from http.cookiejar import CookieJar, Cookie
+    from http.cookies import SimpleCookie
+
+    string_type = str
+    getproxies_environment = urllibr.getproxies_environment
+    ascii_letters = string.ascii_letters
+    chr = chr
+    is_string = lambda s: isinstance(s, str)
+
+    def force_native_str(s, encoding=None):
+        if isinstance(s, bytes):
+            return s.decode(encoding or 'utf-8')
+        elif not isinstance(s, str):
+            return str(s)
+        else:
+            return s
+
+else:   # pragma : no cover
+    import urllib2 as urllibr
+    import httplib as httpclient
+    from urllib import (quote, unquote, urlencode, getproxies_environment,
+                        splitport)
+    from urlparse import (urlparse, urlsplit, parse_qs, urlunparse, urljoin,
+                          parse_qsl)
+    from httplib import responses
+    from cookielib import CookieJar, Cookie
+    from Cookie import SimpleCookie
+
+    string_type = unicode
+    ascii_letters = string.letters
+    chr = unichr
+    is_string = lambda s: isinstance(s, unicode)
+
+    if sys.version_info < (2, 7):
+        #
+        def create_connection(address, timeout=socket._GLOBAL_DEFAULT_TIMEOUT,
+                              source_address=None):
+            """Form Python 2.7"""
+            host, port = address
+            err = None
+            for res in socket.getaddrinfo(host, port, 0, socket.SOCK_STREAM):
+                af, socktype, proto, canonname, sa = res
+                sock = None
+                try:
+                    sock = socket.socket(af, socktype, proto)
+                    if timeout is not socket._GLOBAL_DEFAULT_TIMEOUT:
+                        sock.settimeout(timeout)
+                    if source_address:
+                        sock.bind(source_address)
+                    sock.connect(sa)
+                    return sock
+                except Exception as _:
+                    err = _
+                    if sock is not None:
+                        sock.close()
+            if err is not None:
+                raise err
+            else:
+                raise Exception("getaddrinfo returns an empty list")
+
+    def force_native_str(s, encoding=None):
+        if isinstance(s, unicode):
+            return s.encode(encoding or 'utf-8')
+        elif not isinstance(s, str):
+            return str(s)
+        else:
+            return s
+
+HTTPError = urllibr.HTTPError
+URLError = urllibr.URLError
+request_host = urllibr.request_host
+parse_http_list = urllibr.parse_http_list
+
+
+class SSLError(HTTPError):
+    "Raised when SSL certificate fails in an HTTPS connection."
+    pass
+
+# ###################################################    URI & IRI SUFF
+#
+# The reserved URI characters (RFC 3986 - section 2.2)
+# Default is charset is "iso-8859-1" (latin-1) from section 3.7.1
+# http://www.ietf.org/rfc/rfc2616.txt
+DEFAULT_CHARSET = 'ISO-8859-1'
+URI_GEN_DELIMS = frozenset(':/?#[]@')
+URI_SUB_DELIMS = frozenset("!$&'()*+,;=")
+URI_RESERVED_SET = URI_GEN_DELIMS.union(URI_SUB_DELIMS)
+URI_RESERVED_CHARS = ''.join(URI_RESERVED_SET)
+# The unreserved URI characters (RFC 3986 - section 2.3)
+URI_UNRESERVED_SET = frozenset(ascii_letters + string.digits + '-._~')
+URI_SAFE_CHARS = URI_RESERVED_CHARS + '%~'
+HEADER_TOKEN_CHARS = frozenset("!#$%&'*+-.0123456789ABCDEFGHIJKLMNOPQRSTUVWXYZ"
+                               '^_`abcdefghijklmnopqrstuvwxyz|~')
+
+escape = lambda s: quote(s, safe='~')
+urlquote = lambda iri: quote(iri, safe=URI_RESERVED_CHARS)
+
+
+def _gen_unquote(uri):
+    unreserved_set = URI_UNRESERVED_SET
+    for n, part in enumerate(force_native_str(uri, 'latin1').split('%')):
+        if not n:
+            yield part
+        else:
+            h = part[0:2]
+            if len(h) == 2:
+                c = chr(int(h, 16))
+                if c in unreserved_set:
+                    yield c + part[2:]
+                else:
+                    yield '%' + part
+            else:
+                yield '%' + part
+
+
+def unquote_unreserved(uri):
+    """Un-escape any percent-escape sequences in a URI that are unreserved
+characters. This leaves all reserved, illegal and non-ASCII bytes encoded."""
+    return ''.join(_gen_unquote(uri))
+
+
+def requote_uri(uri):
+    """Re-quote the given URI.
+
+    This function passes the given URI through an unquote/quote cycle to
+    ensure that it is fully and consistently quoted.
+    """
+    # Unquote only the unreserved characters
+    # Then quote only illegal characters (do not quote reserved, unreserved,
+    # or '%')
+    return quote(unquote_unreserved(uri), safe=URI_SAFE_CHARS)
+
+
+def iri_to_uri(iri, kwargs=None):
+    '''Convert an Internationalised Resource Identifier (IRI) portion
+    to a URI portion that is suitable for inclusion in a URL.
+    This is the algorithm from section 3.1 of RFC 3987.
+    Returns an ASCII native string containing the encoded result.
+    '''
+    if iri is None:
+        return iri
+    if kwargs:
+        iri = '%s?%s' % (force_native_str(iri, 'latin1'),
+                         '&'.join(('%s=%s' % kv for kv in iteritems(kwargs))))
+    return urlquote(unquote_unreserved(iri))
+
+
+def host_and_port(host):
+    host, port = splitport(host)
+    return host, int(port) if port else None
+
+
+def default_port(scheme):
+    if scheme in ("http", "ws"):
+        return '80'
+    elif scheme in ("https", "wss"):
+        return '443'
+
+
+def host_and_port_default(scheme, host):
+    host, port = splitport(host)
+    if not port:
+        port = default_port(scheme)
+    return host, port
+
+
+def host_no_default_port(scheme, netloc):
+    host, port = splitport(netloc)
+    if port and port == default_port(scheme):
+        return host
+    else:
+        return netloc
+
+
+def get_hostport(scheme, full_host):
+    host, port = host_and_port(full_host)
+    if port is None:
+        i = host.rfind(':')
+        j = host.rfind(']')         # ipv6 addresses have [...]
+        if i > j:
+            try:
+                port = int(host[i+1:])
+            except ValueError:
+                if host[i+1:] == "":  # http://foo.com:/ == http://foo.com/
+                    port = default_port(scheme)
+                else:
+                    raise httpclient.InvalidURL("nonnumeric port: '%s'"
+                                                % host[i+1:])
+            host = host[:i]
+        else:
+            port = default_port(scheme)
+        if host and host[0] == '[' and host[-1] == ']':
+            host = host[1:-1]
+    return host, int(port)
+
+
+def remove_double_slash(route):
+    if '//' in route:
+        route = re.sub('/+', '/', route)
+    return route
+
+
+# ###################################################    CONTENT TYPES
+JSON_CONTENT_TYPES = ('application/json',
+                      'application/javascript',
+                      'text/json',
+                      'text/x-json')
+# ###################################################    REQUEST METHODS
+ENCODE_URL_METHODS = frozenset(['DELETE', 'GET', 'HEAD', 'OPTIONS'])
+ENCODE_BODY_METHODS = frozenset(['PATCH', 'POST', 'PUT', 'TRACE'])
+REDIRECT_CODES = (301, 302, 303, 307)
+
+
+def has_empty_content(status, method=None):
+    '''204, 304 and 1xx codes have no content'''
+    if status == httpclient.NO_CONTENT or\
+            status == httpclient.NOT_MODIFIED or\
+            100 <= status < 200 or\
+            method == "HEAD":
+        return True
+    else:
+        return False
+
+
+def is_succesful(status):
+    '''2xx status is succesful'''
+    return status >= 200 and status < 300
+
+
+# ###################################################    HTTP HEADERS
+WEBSOCKET_VERSION = (8, 13)
+HEADER_FIELDS = {'general': frozenset(('Cache-Control', 'Connection', 'Date',
+                                       'Pragma', 'Trailer',
+                                       'Transfer-Encoding',
+                                       'Upgrade', 'Sec-WebSocket-Extensions',
+                                       'Sec-WebSocket-Protocol',
+                                       'Via', 'Warning')),
+                 # The request-header fields allow the client to pass
+                 # additional information about the request, and about the
+                 # client to the server.
+                 'request': frozenset(('Accept', 'Accept-Charset',
+                                       'Accept-Encoding', 'Accept-Language',
+                                       'Authorization',
+                                       'Cookie', 'Expect', 'From',
+                                       'Host', 'If-Match', 'If-Modified-Since',
+                                       'If-None-Match', 'If-Range',
+                                       'If-Unmodified-Since', 'Max-Forwards',
+                                       'Proxy-Authorization', 'Range',
+                                       'Referer',
+                                       'Sec-WebSocket-Key',
+                                       'Sec-WebSocket-Version',
+                                       'TE',
+                                       'User-Agent',
+                                       'X-Requested-With')),
+                 # The response-header fields allow the server to pass
+                 # additional information about the response which cannot be
+                 # placed in the Status- Line.
+                 'response': frozenset(('Accept-Ranges',
+                                        'Age',
+                                        'ETag',
+                                        'Location',
+                                        'Proxy-Authenticate',
+                                        'Retry-After',
+                                        'Sec-WebSocket-Accept',
+                                        'Server',
+                                        'Set-Cookie',
+                                        'Set-Cookie2',
+                                        'Vary',
+                                        'WWW-Authenticate',
+                                        'X-Frame-Options')),
+                 'entity': frozenset(('Allow', 'Content-Encoding',
+                                      'Content-Language', 'Content-Length',
+                                      'Content-Location', 'Content-MD5',
+                                      'Content-Range', 'Content-Type',
+                                      'Expires', 'Last-Modified'))}
+
+CLIENT_HEADER_FIELDS = HEADER_FIELDS['general'].union(
+    HEADER_FIELDS['entity'], HEADER_FIELDS['request'])
+SERVER_HEADER_FIELDS = HEADER_FIELDS['general'].union(
+    HEADER_FIELDS['entity'], HEADER_FIELDS['response'])
+ALL_HEADER_FIELDS = CLIENT_HEADER_FIELDS.union(SERVER_HEADER_FIELDS)
 ALL_HEADER_FIELDS_DICT = dict(((k.lower(), k) for k in ALL_HEADER_FIELDS))
-CRLF = '\r\n'
+CRLF = '\r\n'
 LWS = '\r\n '
-TYPE_HEADER_FIELDS = {'client': CLIENT_HEADER_FIELDS,
-                      'server': SERVER_HEADER_FIELDS,
-                      'both': ALL_HEADER_FIELDS}
-
-header_type = {0: 'client', 1: 'server', 2: 'both'}
-header_type_to_int = dict(((v, k) for k, v in header_type.items()))
-
-
-def capheader(name):
-    return '-'.join((b for b in (capfirst(n) for n in name.split('-')) if b))
-
-
-def header_field(name, HEADERS_SET=None, strict=False):
-    '''Return a header `name` in Camel case.
-
-    For example::
-
-        header_field('connection') == 'Connection'
-        header_field('accept-charset') == 'Accept-Charset'
-
-    If ``header_set`` is given, only return headers included in the set.
-    '''
-    name = name.lower()
-    if name.startswith('x-'):
-        return capheader(name)
-    else:
-        header = ALL_HEADER_FIELDS_DICT.get(name)
-        if header and HEADERS_SET:
-            return header if header in HEADERS_SET else None
-        elif header:
-            return header
-        elif not strict:
-            return capheader(name)
-
-
-#    HEADERS UTILITIES
-HEADER_FIELDS_JOINER = {'Cookie': '; ',
-                        'Set-Cookie': None,
-                        'Set-Cookie2': None}
-
-
-def split_comma(value):
-    return [v for v in (v.strip() for v in value.split(',')) if v]
-
-
-def parse_cookies(value):
-    return [c.OutputString() for c in SimpleCookie(value).values()]
-
-
-header_parsers = {'Connection': split_comma,
-                  'Cookie': parse_cookies}
-
-
-def header_values(header, value):
-    value = native_str(value)
-    assert isinstance(value, str)
-    if header in header_parsers:
-        return header_parsers[header](value)
-    else:
-        return [value]
-
-
-def quote_header_value(value, extra_chars='', allow_token=True):
-    """Quote a header value if necessary.
-
-    :param value: the value to quote.
-    :param extra_chars: a list of extra characters to skip quoting.
-    :param allow_token: if this is enabled token values are returned
-        unchanged.
-    """
-    value = force_native_str(value)
-    if allow_token:
-        token_chars = HEADER_TOKEN_CHARS | set(extra_chars)
-        if set(value).issubset(token_chars):
-            return value
-    return '"%s"' % value.replace('\\', '\\\\').replace('"', '\\"')
-
-
-def unquote_header_value(value, is_filename=False):
-    """Unquotes a header value.
-
-    Reversal of :func:`quote_header_value`. This does not use the real
-    un-quoting but what browsers are actually using for quoting.
-
-    :param value: the header value to unquote.
-    """
-    if value and value[0] == value[-1] == '"':
-        # this is not the real unquoting, but fixing this so that the
-        # RFC is met will result in bugs with internet explorer and
-        # probably some other browsers as well.  IE for example is
-        # uploading files with "C:\foo\bar.txt" as filename
-        value = value[1:-1]
-        # if this is a filename and the starting characters look like
-        # a UNC path, then just return the value without quotes.  Using the
-        # replace sequence below on a UNC path has the effect of turning
-        # the leading double slash into a single slash and then
-        # _fix_ie_filename() doesn't work correctly.  See #458.
-        if not is_filename or value[:2] != '\\\\':
-            return value.replace('\\\\', '\\').replace('\\"', '"')
-    return value
-
-
-def parse_dict_header(value):
-    """Parse lists of key, value pairs as described by RFC 2068 Section 2 and
-    convert them into a python dict:
-
-    >>> d = parse_dict_header('foo="is a fish", bar="as well"')
-    >>> type(d) is dict
-    True
-    >>> sorted(d.items())
-    [('bar', 'as well'), ('foo', 'is a fish')]
-
-    If there is no value for a key it will be `None`:
-
-    >>> parse_dict_header('key_without_value')
-    {'key_without_value': None}
-
-    To create a header from the :class:`dict` again, use the
-    :func:`dump_header` function.
-
-    :param value: a string with a dict header.
-    :return: :class:`dict`
-    """
-    result = {}
-    for item in parse_http_list(value):
-        if '=' not in item:
-            result[item] = None
-            continue
-        name, value = item.split('=', 1)
-        if value[:1] == value[-1:] == '"':
-            value = unquote_header_value(value[1:-1])
-        result[name] = value
-    return result
-
-
-class Headers(object):
-    '''Utility for managing HTTP headers for both clients and servers.
-
-    It has a dictionary like interface with few extra functions to facilitate
-    the insertion of multiple header values. Header fields are
-    **case insensitive**, therefore doing::
-
-        >>> h = Headers()
-        >>> h['Content-Length'] = '1050'
-
-    is equivalent to
-
-        >>> h['content-length'] = '1050'
-
-    :param headers: optional iterable over header field/value pairs.
-    :param kind: optional headers type, one of ``server``, ``client`` or
-        ``both``.
-    :param strict: if ``True`` only valid headers field will be included.
-
-    This :class:`Headers` container maintains an ordering as suggested by
-    http://www.w3.org/Protocols/rfc2616/rfc2616.html:
-
-    .. epigraph::
-
-        The order in which header fields with differing field names are
-        received is not significant. However, it is "good practice" to send
-        general-header fields first, followed by request-header or
-        response-header fields, and ending with the entity-header fields.
-
-        -- rfc2616 section 4.2
-
-    The strict parameter is rarely used and it forces the omission on
-    non-standard header fields.
-    '''
-    def __init__(self, headers=None, kind='server', strict=False):
-        if isinstance(kind, int):
-            kind = header_type.get(kind, 'both')
-        else:
-            kind = str(kind).lower()
-        self.kind = kind
-        self.strict = strict
-        self.all_headers = TYPE_HEADER_FIELDS.get(self.kind)
-        if not self.all_headers:
-            self.kind = 'both'
-            self.all_headers = TYPE_HEADER_FIELDS[self.kind]
-        self._headers = {}
-        if headers is not None:
-            self.update(headers)
-
-    def __repr__(self):
-        return '%s %s' % (self.kind, self._headers.__repr__())
-
-    def __str__(self):
-        return '\r\n'.join(self._ordered())
-
-    def __bytes__(self):
-        return str(self).encode(DEFAULT_CHARSET)
-
-    def __len__(self):
-        return len(self._headers)
-
-    @property
-    def kind_number(self):
-        return header_type_to_int.get(self.kind)
-
-    def update(self, iterable):
-        """Extend the headers with an ``iterable``.
-
-        :param iterable: a dictionary or an iterable over keys, vaues tuples.
-        """
-        for key, value in mapping_iterator(iterable):
-            self.add_header(key, value)
-
-    def override(self, iterable):
-        '''Extend headers by overriding fields form iterable.
-
-        :param iterable: a dictionary or an iterable over keys, vaues tuples.
-        '''
-        seen = set()
-        for key, value in mapping_iterator(iterable):
-            key = key.lower()
-            if key in seen:
-                self.add_header(key, value)
-            else:
-                seen.add(key)
-                self[key] = value
-
-    def copy(self):
-        return self.__class__(self, kind=self.kind, strict=self.strict)
-
-    def __contains__(self, key):
-        return header_field(key) in self._headers
-
-    def __getitem__(self, key):
-        key = header_field(key)
-        values = self._headers[key]
-        joiner = HEADER_FIELDS_JOINER.get(key, ', ')
-        if joiner is None:
-            joiner = '; '
-        return joiner.join(values)
-
-    def __delitem__(self, key):
-        self._headers.__delitem__(header_field(key))
-
-    def __setitem__(self, key, value):
-        key = header_field(key, self.all_headers, self.strict)
-        if key and value:
+TYPE_HEADER_FIELDS = {'client': CLIENT_HEADER_FIELDS,
+                      'server': SERVER_HEADER_FIELDS,
+                      'both': ALL_HEADER_FIELDS}
+
+header_type = {0: 'client', 1: 'server', 2: 'both'}
+header_type_to_int = dict(((v, k) for k, v in header_type.items()))
+
+
+def capheader(name):
+    return '-'.join((b for b in (capfirst(n) for n in name.split('-')) if b))
+
+
+def header_field(name, HEADERS_SET=None, strict=False):
+    '''Return a header `name` in Camel case.
+
+    For example::
+
+        header_field('connection') == 'Connection'
+        header_field('accept-charset') == 'Accept-Charset'
+
+    If ``header_set`` is given, only return headers included in the set.
+    '''
+    name = name.lower()
+    if name.startswith('x-'):
+        return capheader(name)
+    else:
+        header = ALL_HEADER_FIELDS_DICT.get(name)
+        if header and HEADERS_SET:
+            return header if header in HEADERS_SET else None
+        elif header:
+            return header
+        elif not strict:
+            return capheader(name)
+
+
+#    HEADERS UTILITIES
+HEADER_FIELDS_JOINER = {'Cookie': '; ',
+                        'Set-Cookie': None,
+                        'Set-Cookie2': None}
+
+
+def split_comma(value):
+    return [v for v in (v.strip() for v in value.split(',')) if v]
+
+
+def parse_cookies(value):
+    return [c.OutputString() for c in SimpleCookie(value).values()]
+
+
+header_parsers = {'Connection': split_comma,
+                  'Cookie': parse_cookies}
+
+
+def header_values(header, value):
+    value = native_str(value)
+    assert isinstance(value, str)
+    if header in header_parsers:
+        return header_parsers[header](value)
+    else:
+        return [value]
+
+
+def quote_header_value(value, extra_chars='', allow_token=True):
+    """Quote a header value if necessary.
+
+    :param value: the value to quote.
+    :param extra_chars: a list of extra characters to skip quoting.
+    :param allow_token: if this is enabled token values are returned
+        unchanged.
+    """
+    value = force_native_str(value)
+    if allow_token:
+        token_chars = HEADER_TOKEN_CHARS | set(extra_chars)
+        if set(value).issubset(token_chars):
+            return value
+    return '"%s"' % value.replace('\\', '\\\\').replace('"', '\\"')
+
+
+def unquote_header_value(value, is_filename=False):
+    """Unquotes a header value.
+
+    Reversal of :func:`quote_header_value`. This does not use the real
+    un-quoting but what browsers are actually using for quoting.
+
+    :param value: the header value to unquote.
+    """
+    if value and value[0] == value[-1] == '"':
+        # this is not the real unquoting, but fixing this so that the
+        # RFC is met will result in bugs with internet explorer and
+        # probably some other browsers as well.  IE for example is
+        # uploading files with "C:\foo\bar.txt" as filename
+        value = value[1:-1]
+        # if this is a filename and the starting characters look like
+        # a UNC path, then just return the value without quotes.  Using the
+        # replace sequence below on a UNC path has the effect of turning
+        # the leading double slash into a single slash and then
+        # _fix_ie_filename() doesn't work correctly.  See #458.
+        if not is_filename or value[:2] != '\\\\':
+            return value.replace('\\\\', '\\').replace('\\"', '"')
+    return value
+
+
+def parse_dict_header(value):
+    """Parse lists of key, value pairs as described by RFC 2068 Section 2 and
+    convert them into a python dict:
+
+    >>> d = parse_dict_header('foo="is a fish", bar="as well"')
+    >>> type(d) is dict
+    True
+    >>> sorted(d.items())
+    [('bar', 'as well'), ('foo', 'is a fish')]
+
+    If there is no value for a key it will be `None`:
+
+    >>> parse_dict_header('key_without_value')
+    {'key_without_value': None}
+
+    To create a header from the :class:`dict` again, use the
+    :func:`dump_header` function.
+
+    :param value: a string with a dict header.
+    :return: :class:`dict`
+    """
+    result = {}
+    for item in parse_http_list(value):
+        if '=' not in item:
+            result[item] = None
+            continue
+        name, value = item.split('=', 1)
+        if value[:1] == value[-1:] == '"':
+            value = unquote_header_value(value[1:-1])
+        result[name] = value
+    return result
+
+
+class Headers(object):
+    '''Utility for managing HTTP headers for both clients and servers.
+
+    It has a dictionary like interface with few extra functions to facilitate
+    the insertion of multiple header values. Header fields are
+    **case insensitive**, therefore doing::
+
+        >>> h = Headers()
+        >>> h['Content-Length'] = '1050'
+
+    is equivalent to
+
+        >>> h['content-length'] = '1050'
+
+    :param headers: optional iterable over header field/value pairs.
+    :param kind: optional headers type, one of ``server``, ``client`` or
+        ``both``.
+    :param strict: if ``True`` only valid headers field will be included.
+
+    This :class:`Headers` container maintains an ordering as suggested by
+    http://www.w3.org/Protocols/rfc2616/rfc2616.html:
+
+    .. epigraph::
+
+        The order in which header fields with differing field names are
+        received is not significant. However, it is "good practice" to send
+        general-header fields first, followed by request-header or
+        response-header fields, and ending with the entity-header fields.
+
+        -- rfc2616 section 4.2
+
+    The strict parameter is rarely used and it forces the omission on
+    non-standard header fields.
+    '''
+    def __init__(self, headers=None, kind='server', strict=False):
+        if isinstance(kind, int):
+            kind = header_type.get(kind, 'both')
+        else:
+            kind = str(kind).lower()
+        self.kind = kind
+        self.strict = strict
+        self.all_headers = TYPE_HEADER_FIELDS.get(self.kind)
+        if not self.all_headers:
+            self.kind = 'both'
+            self.all_headers = TYPE_HEADER_FIELDS[self.kind]
+        self._headers = {}
+        if headers is not None:
+            self.update(headers)
+
+    def __repr__(self):
+        return '%s %s' % (self.kind, self._headers.__repr__())
+
+    def __str__(self):
+        return '\r\n'.join(self._ordered())
+
+    def __bytes__(self):
+        return str(self).encode(DEFAULT_CHARSET)
+
+    def __len__(self):
+        return len(self._headers)
+
+    @property
+    def kind_number(self):
+        return header_type_to_int.get(self.kind)
+
+    def update(self, iterable):
+        """Extend the headers with an ``iterable``.
+
+        :param iterable: a dictionary or an iterable over keys, vaues tuples.
+        """
+        for key, value in mapping_iterator(iterable):
+            self.add_header(key, value)
+
+    def override(self, iterable):
+        '''Extend headers by overriding fields form iterable.
+
+        :param iterable: a dictionary or an iterable over keys, vaues tuples.
+        '''
+        seen = set()
+        for key, value in mapping_iterator(iterable):
+            key = key.lower()
+            if key in seen:
+                self.add_header(key, value)
+            else:
+                seen.add(key)
+                self[key] = value
+
+    def copy(self):
+        return self.__class__(self, kind=self.kind, strict=self.strict)
+
+    def __contains__(self, key):
+        return header_field(key) in self._headers
+
+    def __getitem__(self, key):
+        key = header_field(key)
+        values = self._headers[key]
+        joiner = HEADER_FIELDS_JOINER.get(key, ', ')
+        if joiner is None:
+            joiner = '; '
+        return joiner.join(values)
+
+    def __delitem__(self, key):
+        self._headers.__delitem__(header_field(key))
+
+    def __setitem__(self, key, value):
+        key = header_field(key, self.all_headers, self.strict)
+        if key and value:
             if not isinstance(value, list):
                 value = header_values(key, value)
-            self._headers[key] = value
-
-    def get(self, key, default=None):
-        '''Get the field value at ``key`` as comma separated values.
-
-        For example::
-
-            >>> from pulsar.utils.httpurl import Headers
-            >>> h = Headers(kind='client')
-            >>> h.add_header('accept-encoding', 'gzip')
-            >>> h.add_header('accept-encoding', 'deflate')
-            >>> h.get('accept-encoding')
-
-        results in::
-
-            'gzip, deflate'
-        '''
-        if key in self:
-            return self.__getitem__(key)
-        else:
-            return default
-
-    def get_all(self, key, default=None):
-        '''Get the values at header ``key`` as a list rather than a
-        string separated by comma (which is returned by the
-        :meth:`get` method).
-
-        For example::
-
-            >>> from pulsar.utils.httpurl import Headers
-            >>> h = Headers(kind='client')
-            >>> h.add_header('accept-encoding', 'gzip')
-            >>> h.add_header('accept-encoding', 'deflate')
-            >>> h.get_all('accept-encoding')
-
-        results in::
-
-            ['gzip', 'deflate']
-        '''
-        return self._headers.get(header_field(key), default)
-
-    def has(self, field, value):
-        '''Check if ``value`` is avialble in header ``field``.'''
-        value = value.lower()
-        for c in self.get_all(field, ()):
-            if c.lower() == value:
-                return True
-        return False
-
-    def pop(self, key, *args):
-        return self._headers.pop(header_field(key), *args)
-
-    def clear(self):
-        '''Same as :meth:`dict.clear`, it removes all headers.
-        '''
-        self._headers.clear()
-
-    def getheaders(self, key):  # pragma    nocover
-        '''Required by cookielib in python 2.
-
-        If the key is not available, it returns an empty list.
-        '''
-        return self._headers.get(header_field(key), [])
-
-    def add_header(self, key, values):
-        '''Add ``values`` to ``key`` header.
-
-        If the header is already available, append the value to the list.
-
-        :param key: header name
-        :param values: a string value or a list/tuple of strings values
-            for header ``key``
-        '''
+            self._headers[key] = value
+
+    def get(self, key, default=None):
+        '''Get the field value at ``key`` as comma separated values.
+
+        For example::
+
+            >>> from pulsar.utils.httpurl import Headers
+            >>> h = Headers(kind='client')
+            >>> h.add_header('accept-encoding', 'gzip')
+            >>> h.add_header('accept-encoding', 'deflate')
+            >>> h.get('accept-encoding')
+
+        results in::
+
+            'gzip, deflate'
+        '''
+        if key in self:
+            return self.__getitem__(key)
+        else:
+            return default
+
+    def get_all(self, key, default=None):
+        '''Get the values at header ``key`` as a list rather than a
+        string separated by comma (which is returned by the
+        :meth:`get` method).
+
+        For example::
+
+            >>> from pulsar.utils.httpurl import Headers
+            >>> h = Headers(kind='client')
+            >>> h.add_header('accept-encoding', 'gzip')
+            >>> h.add_header('accept-encoding', 'deflate')
+            >>> h.get_all('accept-encoding')
+
+        results in::
+
+            ['gzip', 'deflate']
+        '''
+        return self._headers.get(header_field(key), default)
+
+    def has(self, field, value):
+        '''Check if ``value`` is avialble in header ``field``.'''
+        value = value.lower()
+        for c in self.get_all(field, ()):
+            if c.lower() == value:
+                return True
+        return False
+
+    def pop(self, key, *args):
+        return self._headers.pop(header_field(key), *args)
+
+    def clear(self):
+        '''Same as :meth:`dict.clear`, it removes all headers.
+        '''
+        self._headers.clear()
+
+    def getheaders(self, key):  # pragma    nocover
+        '''Required by cookielib in python 2.
+
+        If the key is not available, it returns an empty list.
+        '''
+        return self._headers.get(header_field(key), [])
+
+    def add_header(self, key, values):
+        '''Add ``values`` to ``key`` header.
+
+        If the header is already available, append the value to the list.
+
+        :param key: header name
+        :param values: a string value or a list/tuple of strings values
+            for header ``key``
+        '''
         key = header_field(key, self.all_headers, self.strict)
-        if key and values:
-            if not isinstance(values, (tuple, list)):
-                values = header_values(key, values)
-            current = self._headers.get(key, [])
-            for value in values:
-                if value and value not in current:
-                    current.append(value)
+        if key and values:
+            if not isinstance(values, (tuple, list)):
+                values = header_values(key, values)
+            current = self._headers.get(key, [])
+            for value in values:
+                if value and value not in current:
+                    current.append(value)
             self._headers[key] = current
-
-    def remove_header(self, key, value=None):
-        '''Remove the header at ``key``.
-
-        If ``value`` is provided, it removes only that value if found.
-        '''
-        key = header_field(key, self.all_headers, self.strict)
-        if key:
-            if value:
-                value = value.lower()
-                values = self._headers.get(key, [])
-                removed = None
-                for v in values:
-                    if v.lower() == value:
-                        removed = v
-                        values.remove(v)
-                self._headers[key] = values
-                return removed
-            else:
-                return self._headers.pop(key, None)
-
-    def flat(self, version, status):
-        '''Full headers bytes representation'''
-        vs = version + (status, self)
-        return ('HTTP/%s.%s %s\r\n%s' % vs).encode(DEFAULT_CHARSET)
-
-    def __iter__(self):
-        dj = ', '
-        for k, values in iteritems(self._headers):
-            joiner = HEADER_FIELDS_JOINER.get(k, dj)
-            if joiner:
-                yield k, joiner.join(values)
-            else:
-                for value in values:
-                    yield k, value
-
-    def _ordered(self):
-        hf = HEADER_FIELDS
-        hj = HEADER_FIELDS_JOINER
-        dj = ', '
-        order = (('general', []), ('request', []),
-                 ('response', []), ('entity', []))
-        headers = self._headers
-        for key in headers:
-            for name, group in order:
-                if key in hf[name]:
-                    group.append(key)
-                    break
-            if key not in group:    # non-standard header
-                group.append(key)
-        for _, group in order:
-            for k in group:
-                joiner = hj.get(k, dj)
-                if not joiner:
-                    for header in headers[k]:
-                        yield "%s: %s" % (k, header)
-                else:
-                    yield "%s: %s" % (k, joiner.join(headers[k]))
-        yield ''
-        yield ''
-
-
-###############################################################################
-#    HTTP PARSER
-###############################################################################
-METHOD_RE = re.compile("[A-Z0-9$-_.]{3,20}")
-VERSION_RE = re.compile("HTTP/(\d+).(\d+)")
-STATUS_RE = re.compile("(\d{3})\s*(\w*)")
-HEADER_RE = re.compile("[\x00-\x1F\x7F()<>@,;:\[\]={} \t\\\\\"]")
-
-# errors
-BAD_FIRST_LINE = 0
-INVALID_HEADER = 1
-INVALID_CHUNK = 2
-
-
-class InvalidRequestLine(Exception):
-    """ error raised when first line is invalid """
-
-
-class InvalidHeader(Exception):
-    """ error raised on invalid header """
-
-
-class InvalidChunkSize(Exception):
-    """ error raised when we parse an invalid chunk size """
-
-
-class HttpParser(object):
-    '''A python HTTP parser.
-
-    Original code from https://github.com/benoitc/http-parser
-
-    2011 (c) Benoit Chesneau <benoitc@e-engura.org>
-    '''
-    def __init__(self, kind=2, decompress=False, method=None):
-        self.decompress = decompress
-        # errors vars
-        self.errno = None
-        self.errstr = ""
-        # protected variables
-        self._buf = []
-        self._version = None
-        self._method = method
-        self._status_code = None
-        self._status = None
-        self._reason = None
-        self._url = None
-        self._path = None
-        self._query_string = None
-        self._kind = kind
-        self._fragment = None
-        self._headers = OrderedDict()
-        self._chunked = False
-        self._body = []
-        self._trailers = None
-        self._partial_body = False
-        self._clen = None
-        self._clen_rest = None
-        # private events
-        self.__on_firstline = False
-        self.__on_headers_complete = False
-        self.__on_message_begin = False
-        self.__on_message_complete = False
-        self.__decompress_obj = None
-
-    @property
-    def kind(self):
-        return self._kind
-
-    def get_version(self):
-        return self._version
-
-    def get_method(self):
-        return self._method
-
-    def get_status_code(self):
-        return self._status_code
-
-    def get_url(self):
-        return self._url
-
-    def get_path(self):
-        return self._path
-
-    def get_query_string(self):
-        return self._query_string
-
-    def get_fragment(self):
-        return self._fragment
-
-    def get_headers(self):
-        return self._headers
-
-    def recv_body(self):
-        """ return last chunk of the parsed body"""
-        body = b''.join(self._body)
-        self._body = []
-        self._partial_body = False
-        return body
-
-    def is_headers_complete(self):
-        """ return True if all headers have been parsed. """
-        return self.__on_headers_complete
-
-    def is_partial_body(self):
-        """ return True if a chunk of body have been parsed """
-        return self._partial_body
-
-    def is_message_begin(self):
-        """ return True if the parsing start """
-        return self.__on_message_begin
-
-    def is_message_complete(self):
-        """ return True if the parsing is done (we get EOF) """
-        return self.__on_message_complete
-
-    def is_chunked(self):
-        """ return True if Transfer-Encoding header value is chunked"""
-        return self._chunked
-
-    def execute(self, data, length):
-        # end of body can be passed manually by putting a length of 0
-        if length == 0:
-            self.__on_message_complete = True
-            return length
-        #
-        data = bytes(data)
-        # start to parse
-        nb_parsed = 0
-        while True:
-            if not self.__on_firstline:
-                idx = data.find(b'\r\n')
-                if idx < 0:
-                    self._buf.append(data)
-                    return len(data)
-                else:
-                    self.__on_firstline = True
-                    self._buf.append(data[:idx])
-                    first_line = native_str(b''.join(self._buf),
-                                            DEFAULT_CHARSET)
-                    rest = data[idx+2:]
-                    data = b''
-                    if self._parse_firstline(first_line):
-                        nb_parsed = nb_parsed + idx + 2
-                        self._buf = [rest]
-                    else:
-                        return nb_parsed
-            elif not self.__on_headers_complete:
-                if data:
-                    self._buf.append(data)
-                    data = b''
-                try:
-                    to_parse = b''.join(self._buf)
-                    ret = self._parse_headers(to_parse)
-                    if ret is False:
-                        return length
-                    nb_parsed = nb_parsed + (len(to_parse) - ret)
-                except InvalidHeader as e:
-                    self.errno = INVALID_HEADER
-                    self.errstr = str(e)
-                    return nb_parsed
-            elif not self.__on_message_complete:
-                self.__on_message_begin = True
-                if data:
-                    self._buf.append(data)
-                    data = b''
-                ret = self._parse_body()
-                if ret is None:
-                    return length
-                elif ret < 0:
-                    return ret
-                elif ret == 0:
-                    self.__on_message_complete = True
-                    return length
-                else:
-                    nb_parsed = max(length, ret)
-            else:
-                return 0
-
-    def _parse_firstline(self, line):
-        try:
-            if self.kind == 2:  # auto detect
-                try:
-                    self._parse_request_line(line)
-                except InvalidRequestLine:
-                    self._parse_response_line(line)
-            elif self.kind == 1:
-                self._parse_response_line(line)
-            elif self.kind == 0:
-                self._parse_request_line(line)
-        except InvalidRequestLine as e:
-            self.errno = BAD_FIRST_LINE
-            self.errstr = str(e)
-            return False
-        return True
-
-    def _parse_response_line(self, line):
-        bits = line.split(None, 1)
-        if len(bits) != 2:
-            raise InvalidRequestLine(line)
-
-        # version
-        matchv = VERSION_RE.match(bits[0])
-        if matchv is None:
-            raise InvalidRequestLine("Invalid HTTP version: %s" % bits[0])
-        self._version = (int(matchv.group(1)), int(matchv.group(2)))
-
-        # status
-        matchs = STATUS_RE.match(bits[1])
-        if matchs is None:
-            raise InvalidRequestLine("Invalid status %" % bits[1])
-
-        self._status = bits[1]
-        self._status_code = int(matchs.group(1))
-        self._reason = matchs.group(2)
-
-    def _parse_request_line(self, line):
-        bits = line.split(None, 2)
-        if len(bits) != 3:
-            raise InvalidRequestLine(line)
-        # Method
-        if not METHOD_RE.match(bits[0]):
-            raise InvalidRequestLine("invalid Method: %s" % bits[0])
-        self._method = bits[0].upper()
-        # URI
-        self._url = bits[1]
-        parts = urlsplit('http://dummy.com%s' % bits[1])
-        self._path = parts.path or ""
-        self._query_string = parts.query or ""
-        self._fragment = parts.fragment or ""
-        # Version
-        match = VERSION_RE.match(bits[2])
-        if match is None:
-            raise InvalidRequestLine("Invalid HTTP version: %s" % bits[2])
-        self._version = (int(match.group(1)), int(match.group(2)))
-
-    def _parse_headers(self, data):
-        if data == b'\r\n':
-            self.__on_headers_complete = True
-            self._buf = []
-            return 0
-        idx = data.find(b'\r\n\r\n')
-        if idx < 0:  # we don't have all headers
-            return False
-        chunk = native_str(data[:idx], DEFAULT_CHARSET)
-        # Split lines on \r\n keeping the \r\n on each line
-        lines = deque(('%s\r\n' % line for line in chunk.split('\r\n')))
-        # Parse headers into key/value pairs paying attention
-        # to continuation lines.
-        while len(lines):
-            # Parse initial header name : value pair.
-            curr = lines.popleft()
-            if curr.find(":") < 0:
-                continue
-            name, value = curr.split(":", 1)
-            name = name.rstrip(" \t").upper()
-            if HEADER_RE.search(name):
-                raise InvalidHeader("invalid header name %s" % name)
-            name, value = header_field(name.strip()), [value.lstrip()]
-            # Consume value continuation lines
-            while len(lines) and lines[0].startswith((" ", "\t")):
-                value.append(lines.popleft())
-            value = ''.join(value).rstrip()
-            if name in self._headers:
-                self._headers[name].append(value)
-            else:
-                self._headers[name] = [value]
-        # detect now if body is sent by chunks.
-        clen = self._headers.get('Content-Length')
-        if 'Transfer-Encoding' in self._headers:
-            te = self._headers['Transfer-Encoding'][0].lower()
-            self._chunked = (te == 'chunked')
-        else:
-            self._chunked = False
-        #
-        status = self._status_code
-        if status and (status == httpclient.NO_CONTENT or
-                       status == httpclient.NOT_MODIFIED or
-                       100 <= status < 200 or      # 1xx codes
-                       self._method == "HEAD"):
-            clen = 0
-        elif clen is not None:
-            try:
-                clen = int(clen[0])
-            except ValueError:
-                clen = None
-            else:
-                if clen < 0:  # ignore nonsensical negative lengths
-                    clen = None
-        #
-        if clen is None:
-            self._clen_rest = sys.maxsize
-        else:
-            self._clen_rest = self._clen = clen
-        #
-        # detect encoding and set decompress object
-        if self.decompress and 'Content-Encoding' in self._headers:
-            encoding = self._headers['Content-Encoding'][0]
-            if encoding == "gzip":
-                self.__decompress_obj = zlib.decompressobj(16+zlib.MAX_WBITS)
-            elif encoding == "deflate":
-                self.__decompress_obj = zlib.decompressobj()
-        rest = data[idx+4:]
-        self._buf = [rest]
-        self.__on_headers_complete = True
-        self.__on_message_begin = True
-        return len(rest)
-
-    def _parse_body(self):
-        data = b''.join(self._buf)
-        #
-        if not self._chunked:
-            #
-            if not data and self._clen is None:
-                if not self._status:    # message complete only for servers
-                    self.__on_message_complete = True
-            else:
-                if self._clen_rest is not None:
-                    self._clen_rest -= len(data)
-                # maybe decompress
-                if self.__decompress_obj is not None:
-                    data = self.__decompress_obj.decompress(data)
-                self._partial_body = True
-                if data:
-                    self._body.append(data)
-                self._buf = []
-                if self._clen_rest <= 0:
-                    self.__on_message_complete = True
-            return
-        else:
-            try:
-                size, rest = self._parse_chunk_size(data)
-            except InvalidChunkSize as e:
-                self.errno = INVALID_CHUNK
-                self.errstr = "invalid chunk size [%s]" % str(e)
-                return -1
-            if size == 0:
-                return size
-            if size is None or len(rest) < size + 2:
-                return None
+
+    def remove_header(self, key, value=None):
+        '''Remove the header at ``key``.
+
+        If ``value`` is provided, it removes only that value if found.
+        '''
+        key = header_field(key, self.all_headers, self.strict)
+        if key:
+            if value:
+                value = value.lower()
+                values = self._headers.get(key, [])
+                removed = None
+                for v in values:
+                    if v.lower() == value:
+                        removed = v
+                        values.remove(v)
+                self._headers[key] = values
+                return removed
+            else:
+                return self._headers.pop(key, None)
+
+    def flat(self, version, status):
+        '''Full headers bytes representation'''
+        vs = version + (status, self)
+        return ('HTTP/%s.%s %s\r\n%s' % vs).encode(DEFAULT_CHARSET)
+
+    def __iter__(self):
+        dj = ', '
+        for k, values in iteritems(self._headers):
+            joiner = HEADER_FIELDS_JOINER.get(k, dj)
+            if joiner:
+                yield k, joiner.join(values)
+            else:
+                for value in values:
+                    yield k, value
+
+    def _ordered(self):
+        hf = HEADER_FIELDS
+        hj = HEADER_FIELDS_JOINER
+        dj = ', '
+        order = (('general', []), ('request', []),
+                 ('response', []), ('entity', []))
+        headers = self._headers
+        for key in headers:
+            for name, group in order:
+                if key in hf[name]:
+                    group.append(key)
+                    break
+            if key not in group:    # non-standard header
+                group.append(key)
+        for _, group in order:
+            for k in group:
+                joiner = hj.get(k, dj)
+                if not joiner:
+                    for header in headers[k]:
+                        yield "%s: %s" % (k, header)
+                else:
+                    yield "%s: %s" % (k, joiner.join(headers[k]))
+        yield ''
+        yield ''
+
+
+###############################################################################
+#    HTTP PARSER
+###############################################################################
+METHOD_RE = re.compile("[A-Z0-9$-_.]{3,20}")
+VERSION_RE = re.compile("HTTP/(\d+).(\d+)")
+STATUS_RE = re.compile("(\d{3})\s*(\w*)")
+HEADER_RE = re.compile("[\x00-\x1F\x7F()<>@,;:\[\]={} \t\\\\\"]")
+
+# errors
+BAD_FIRST_LINE = 0
+INVALID_HEADER = 1
+INVALID_CHUNK = 2
+
+
+class InvalidRequestLine(Exception):
+    """ error raised when first line is invalid """
+
+
+class InvalidHeader(Exception):
+    """ error raised on invalid header """
+
+
+class InvalidChunkSize(Exception):
+    """ error raised when we parse an invalid chunk size """
+
+
+class HttpParser(object):
+    '''A python HTTP parser.
+
+    Original code from https://github.com/benoitc/http-parser
+
+    2011 (c) Benoit Chesneau <benoitc@e-engura.org>
+    '''
+    def __init__(self, kind=2, decompress=False, method=None):
+        self.decompress = decompress
+        # errors vars
+        self.errno = None
+        self.errstr = ""
+        # protected variables
+        self._buf = []
+        self._version = None
+        self._method = method
+        self._status_code = None
+        self._status = None
+        self._reason = None
+        self._url = None
+        self._path = None
+        self._query_string = None
+        self._kind = kind
+        self._fragment = None
+        self._headers = OrderedDict()
+        self._chunked = False
+        self._body = []
+        self._trailers = None
+        self._partial_body = False
+        self._clen = None
+        self._clen_rest = None
+        # private events
+        self.__on_firstline = False
+        self.__on_headers_complete = False
+        self.__on_message_begin = False
+        self.__on_message_complete = False
+        self.__decompress_obj = None
+
+    @property
+    def kind(self):
+        return self._kind
+
+    def get_version(self):
+        return self._version
+
+    def get_method(self):
+        return self._method
+
+    def get_status_code(self):
+        return self._status_code
+
+    def get_url(self):
+        return self._url
+
+    def get_path(self):
+        return self._path
+
+    def get_query_string(self):
+        return self._query_string
+
+    def get_fragment(self):
+        return self._fragment
+
+    def get_headers(self):
+        return self._headers
+
+    def recv_body(self):
+        """ return last chunk of the parsed body"""
+        body = b''.join(self._body)
+        self._body = []
+        self._partial_body = False
+        return body
+
+    def is_headers_complete(self):
+        """ return True if all headers have been parsed. """
+        return self.__on_headers_complete
+
+    def is_partial_body(self):
+        """ return True if a chunk of body have been parsed """
+        return self._partial_body
+
+    def is_message_begin(self):
+        """ return True if the parsing start """
+        return self.__on_message_begin
+
+    def is_message_complete(self):
+        """ return True if the parsing is done (we get EOF) """
+        return self.__on_message_complete
+
+    def is_chunked(self):
+        """ return True if Transfer-Encoding header value is chunked"""
+        return self._chunked
+
+    def execute(self, data, length):
+        # end of body can be passed manually by putting a length of 0
+        if length == 0:
+            self.__on_message_complete = True
+            return length
+        #
+        data = bytes(data)
+        # start to parse
+        nb_parsed = 0
+        while True:
+            if not self.__on_firstline:
+                idx = data.find(b'\r\n')
+                if idx < 0:
+                    self._buf.append(data)
+                    return len(data)
+                else:
+                    self.__on_firstline = True
+                    self._buf.append(data[:idx])
+                    first_line = native_str(b''.join(self._buf),
+                                            DEFAULT_CHARSET)
+                    rest = data[idx+2:]
+                    data = b''
+                    if self._parse_firstline(first_line):
+                        nb_parsed = nb_parsed + idx + 2
+                        self._buf = [rest]
+                    else:
+                        return nb_parsed
+            elif not self.__on_headers_complete:
+                if data:
+                    self._buf.append(data)
+                    data = b''
+                try:
+                    to_parse = b''.join(self._buf)
+                    ret = self._parse_headers(to_parse)
+                    if ret is False:
+                        return length
+                    nb_parsed = nb_parsed + (len(to_parse) - ret)
+                except InvalidHeader as e:
+                    self.errno = INVALID_HEADER
+                    self.errstr = str(e)
+                    return nb_parsed
+            elif not self.__on_message_complete:
+                self.__on_message_begin = True
+                if data:
+                    self._buf.append(data)
+                    data = b''
+                ret = self._parse_body()
+                if ret is None:
+                    return length
+                elif ret < 0:
+                    return ret
+                elif ret == 0:
+                    self.__on_message_complete = True
+                    return length
+                else:
+                    nb_parsed = max(length, ret)
+            else:
+                return 0
+
+    def _parse_firstline(self, line):
+        try:
+            if self.kind == 2:  # auto detect
+                try:
+                    self._parse_request_line(line)
+                except InvalidRequestLine:
+                    self._parse_response_line(line)
+            elif self.kind == 1:
+                self._parse_response_line(line)
+            elif self.kind == 0:
+                self._parse_request_line(line)
+        except InvalidRequestLine as e:
+            self.errno = BAD_FIRST_LINE
+            self.errstr = str(e)
+            return False
+        return True
+
+    def _parse_response_line(self, line):
+        bits = line.split(None, 1)
+        if len(bits) != 2:
+            raise InvalidRequestLine(line)
+
+        # version
+        matchv = VERSION_RE.match(bits[0])
+        if matchv is None:
+            raise InvalidRequestLine("Invalid HTTP version: %s" % bits[0])
+        self._version = (int(matchv.group(1)), int(matchv.group(2)))
+
+        # status
+        matchs = STATUS_RE.match(bits[1])
+        if matchs is None:
+            raise InvalidRequestLine("Invalid status %" % bits[1])
+
+        self._status = bits[1]
+        self._status_code = int(matchs.group(1))
+        self._reason = matchs.group(2)
+
+    def _parse_request_line(self, line):
+        bits = line.split(None, 2)
+        if len(bits) != 3:
+            raise InvalidRequestLine(line)
+        # Method
+        if not METHOD_RE.match(bits[0]):
+            raise InvalidRequestLine("invalid Method: %s" % bits[0])
+        self._method = bits[0].upper()
+        # URI
+        self._url = bits[1]
+        parts = urlsplit('http://dummy.com%s' % bits[1])
+        self._path = parts.path or ""
+        self._query_string = parts.query or ""
+        self._fragment = parts.fragment or ""
+        # Version
+        match = VERSION_RE.match(bits[2])
+        if match is None:
+            raise InvalidRequestLine("Invalid HTTP version: %s" % bits[2])
+        self._version = (int(match.group(1)), int(match.group(2)))
+
+    def _parse_headers(self, data):
+        if data == b'\r\n':
+            self.__on_headers_complete = True
+            self._buf = []
+            return 0
+        idx = data.find(b'\r\n\r\n')
+        if idx < 0:  # we don't have all headers
+            return False
+        chunk = native_str(data[:idx], DEFAULT_CHARSET)
+        # Split lines on \r\n keeping the \r\n on each line
+        lines = deque(('%s\r\n' % line for line in chunk.split('\r\n')))
+        # Parse headers into key/value pairs paying attention
+        # to continuation lines.
+        while len(lines):
+            # Parse initial header name : value pair.
+            curr = lines.popleft()
+            if curr.find(":") < 0:
+                continue
+            name, value = curr.split(":", 1)
+            name = name.rstrip(" \t").upper()
+            if HEADER_RE.search(name):
+                raise InvalidHeader("invalid header name %s" % name)
+            name, value = header_field(name.strip()), [value.lstrip()]
+            # Consume value continuation lines
+            while len(lines) and lines[0].startswith((" ", "\t")):
+                value.append(lines.popleft())
+            value = ''.join(value).rstrip()
+            if name in self._headers:
+                self._headers[name].append(value)
+            else:
+                self._headers[name] = [value]
+        # detect now if body is sent by chunks.
+        clen = self._headers.get('Content-Length')
+        if 'Transfer-Encoding' in self._headers:
+            te = self._headers['Transfer-Encoding'][0].lower()
+            self._chunked = (te == 'chunked')
+        else:
+            self._chunked = False
+        #
+        status = self._status_code
+        if status and (status == httpclient.NO_CONTENT or
+                       status == httpclient.NOT_MODIFIED or
+                       100 <= status < 200 or      # 1xx codes
+                       self._method == "HEAD"):
+            clen = 0
+        elif clen is not None:
+            try:
+                clen = int(clen[0])
+            except ValueError:
+                clen = None
+            else:
+                if clen < 0:  # ignore nonsensical negative lengths
+                    clen = None
+        #
+        if clen is None:
+            self._clen_rest = sys.maxsize
+        else:
+            self._clen_rest = self._clen = clen
+        #
+        # detect encoding and set decompress object
+        if self.decompress and 'Content-Encoding' in self._headers:
+            encoding = self._headers['Content-Encoding'][0]
+            if encoding == "gzip":
+                self.__decompress_obj = zlib.decompressobj(16+zlib.MAX_WBITS)
+            elif encoding == "deflate":
+                self.__decompress_obj = zlib.decompressobj()
+        rest = data[idx+4:]
+        self._buf = [rest]
+        self.__on_headers_complete = True
+        self.__on_message_begin = True
+        return len(rest)
+
+    def _parse_body(self):
+        data = b''.join(self._buf)
+        #
+        if not self._chunked:
+            #
+            if not data and self._clen is None:
+                if not self._status:    # message complete only for servers
+                    self.__on_message_complete = True
+            else:
+                if self._clen_rest is not None:
+                    self._clen_rest -= len(data)
+                # maybe decompress
+                if self.__decompress_obj is not None:
+                    data = self.__decompress_obj.decompress(data)
+                self._partial_body = True
+                if data:
+                    self._body.append(data)
+                self._buf = []
+                if self._clen_rest <= 0:
+                    self.__on_message_complete = True
+            return
+        else:
+            try:
+                size, rest = self._parse_chunk_size(data)
+            except InvalidChunkSize as e:
+                self.errno = INVALID_CHUNK
+                self.errstr = "invalid chunk size [%s]" % str(e)
+                return -1
+            if size == 0:
+                return size
+            if size is None or len(rest) < size + 2:
+                return None
             body_part, rest = rest[:size], rest[size:]
-<<<<<<< HEAD
-            # maybe decompress
-=======
->>>>>>> 6639619e
-            if self.__decompress_obj is not None:
-                body_part = self.__decompress_obj.decompress(body_part)
-            self._partial_body = True
-            self._body.append(body_part)
-            rest = rest[2:]
-            self._buf = [rest] if rest else []
-            return len(rest) + 2
-
-    def _parse_chunk_size(self, data):
-        idx = data.find(b'\r\n')
-        if idx < 0:
-            return None, None
-        line, rest_chunk = data[:idx], data[idx+2:]
-        chunk_size = line.split(b';', 1)[0].strip()
-        try:
-            chunk_size = int(chunk_size, 16)
-        except ValueError:
-            raise InvalidChunkSize(chunk_size)
-        if chunk_size == 0:
-            self._parse_trailers(rest_chunk)
-            return 0, None
-        return chunk_size, rest_chunk
-
-    def _parse_trailers(self, data):
-        idx = data.find(b'\r\n\r\n')
-        if data[:2] == b'\r\n':
-            self._trailers = self._parse_headers(data[:idx])
-
-if not hasextensions:   # pragma    nocover
-    setDefaultHttpParser(HttpParser)
-
-
-# ############################################    UTILITIES, ENCODERS, PARSERS
-def get_environ_proxies():
-    """Return a dict of environment proxies. From requests_."""
-
-    proxy_keys = [
-        'all',
-        'http',
-        'https',
-        'ftp',
-        'socks',
-        'ws',
-        'wss',
-        'no'
-    ]
-
-    get_proxy = lambda k: os.environ.get(k) or os.environ.get(k.upper())
-    proxies = [(key, get_proxy(key + '_proxy')) for key in proxy_keys]
-    return dict([(key, val) for (key, val) in proxies if val])
-
-
-def appendslash(url):
-    '''Append a slash to *url* if it does not have one.'''
-    if not url.endswith('/'):
-        url = '%s/' % url
-    return url
-
-
-def choose_boundary():
-    """Our embarassingly-simple replacement for mimetools.choose_boundary."""
-    return uuid4().hex
-
-
-def get_content_type(filename):
-    return mimetypes.guess_type(filename)[0] or 'application/octet-stream'
-
-
-def encode_multipart_formdata(fields, boundary=None, charset=None):
-    """Encode a dictionary of ``fields`` using the multipart/form-data format.
-
-    :param fields:
-        Dictionary of fields or list of (key, value) field tuples.  The key is
-        treated as the field name, and the value as the body of the form-data
-        bytes. If the value is a tuple of two elements, then the first element
-        is treated as the filename of the form-data section.
-
-        Field names and filenames must be unicode.
-
-    :param boundary:
-        If not specified, then a random boundary will be generated using
-        :func:`mimetools.choose_boundary`.
-    """
-    charset = charset or 'utf-8'
-    body = BytesIO()
-    if boundary is None:
-        boundary = choose_boundary()
-    for fieldname, value in mapping_iterator(fields):
-        body.write(('--%s\r\n' % boundary).encode(charset))
-        if isinstance(value, tuple):
-            filename, data = value
-            body.write(('Content-Disposition: form-data; name="%s"; '
-                        'filename="%s"\r\n' % (fieldname, filename))
-                       .encode(charset))
-            body.write(('Content-Type: %s\r\n\r\n' %
-                       (get_content_type(filename))).encode(charset))
-        else:
-            data = value
-            body.write(('Content-Disposition: form-data; name="%s"\r\n'
-                        % (fieldname)).encode(charset))
-            body.write(b'Content-Type: text/plain\r\n\r\n')
-        data = body.write(to_bytes(data))
-        body.write(b'\r\n')
-    body.write(('--%s--\r\n' % (boundary)).encode(charset))
-    content_type = 'multipart/form-data; boundary=%s' % boundary
-    return body.getvalue(), content_type
-
-
-def hexmd5(x):
-    return md5(to_bytes(x)).hexdigest()
-
-
-def hexsha1(x):
-    return sha1(to_bytes(x)).hexdigest()
-
-
-def http_date(epoch_seconds=None):
-    """
-    Formats the time to match the RFC1123 date format as specified by HTTP
-    RFC2616 section 3.3.1.
-
-    Accepts a floating point number expressed in seconds since the epoch, in
-    UTC - such as that outputted by time.time(). If set to None, defaults to
-    the current time.
-
-    Outputs a string in the format 'Wdy, DD Mon YYYY HH:MM:SS GMT'.
-    """
-    return formatdate(epoch_seconds, usegmt=True)
-
-
-# ################################################################# COOKIE
-def create_cookie(name, value, **kwargs):
-    """Make a cookie from underspecified parameters.
-
-    By default, the pair of `name` and `value` will be set for the domain ''
-    and sent on every request (this is sometimes called a "supercookie").
-    """
-    result = dict(
-        version=0,
-        name=name,
-        value=value,
-        port=None,
-        domain='',
-        path='/',
-        secure=False,
-        expires=None,
-        discard=True,
-        comment=None,
-        comment_url=None,
-        rest={'HttpOnly': None},
-        rfc2109=False,)
-    badargs = set(kwargs) - set(result)
-    if badargs:
-        err = 'create_cookie() got unexpected keyword arguments: %s'
-        raise TypeError(err % list(badargs))
-    result.update(kwargs)
-    result['port_specified'] = bool(result['port'])
-    result['domain_specified'] = bool(result['domain'])
-    result['domain_initial_dot'] = result['domain'].startswith('.')
-    result['path_specified'] = bool(result['path'])
-    return Cookie(**result)
-
-
-def cookiejar_from_dict(cookie_dict, cookiejar=None):
-    """Returns a CookieJar from a key/value dictionary.
-
-    :param cookie_dict: Dict of key/values to insert into CookieJar.
-    """
-    if not isinstance(cookie_dict, CookieJar):
-        if cookiejar is None:
-            cookiejar = CookieJar()
-        if cookie_dict is not None:
-            for name in cookie_dict:
-                cookiejar.set_cookie(create_cookie(name, cookie_dict[name]))
-        return cookiejar
-    else:
-        return cookie_dict
-
-
-cc_delim_re = re.compile(r'\s*,\s*')
-
-
-class accept_content_type(object):
-
-    def __init__(self, values=None):
-        self._all = {}
-        self.update(values)
-
-    def update(self, values):
-        if values:
-            all = self._all
-            accept_headers = cc_delim_re.split(values)
-            for h in accept_headers:
-                v = h.split('/')
-                if len(v) == 2:
-                    a, b = v
-                    if a in all:
-                        all[a].append(b)
-                    else:
-                        all[a] = [b]
-
-    def __contains__(self, content_type):
-        all = self._all
-        if not all:
-            # If no Accept header field is present, then it is assumed that the
-            # client accepts all media types.
-            return True
-        a, b = content_type.split('/')
-        if a in all:
-            all = all[a]
-            if '*' in all:
-                return True
-            else:
-                return b in all
-        elif '*' in all:
-            return True
-        else:
-            return False
-
-
-def patch_vary_headers(response, newheaders):
-    """\
-Adds (or updates) the "Vary" header in the given HttpResponse object.
-newheaders is a list of header names that should be in "Vary". Existing
-headers in "Vary" aren't removed.
-
-For information on the Vary header, see:
-
-    http://www.w3.org/Protocols/rfc2616/rfc2616-sec14.html#sec14.44
-    """
-    # Note that we need to keep the original order intact, because cache
-    # implementations may rely on the order of the Vary contents in, say,
-    # computing an MD5 hash.
-    if 'Vary' in response:
-        vary_headers = cc_delim_re.split(response['Vary'])
-    else:
-        vary_headers = []
-    # Use .lower() here so we treat headers as case-insensitive.
-    existing_headers = set([header.lower() for header in vary_headers])
-    additional_headers = [newheader for newheader in newheaders
-                          if newheader.lower() not in existing_headers]
-    response['Vary'] = ', '.join(vary_headers + additional_headers)
-
-
-def has_vary_header(response, header_query):
-    """
-    Checks to see if the response has a given header name in its Vary header.
-    """
-    if not response.has_header('Vary'):
-        return False
-    vary_headers = cc_delim_re.split(response['Vary'])
-    existing_headers = set([header.lower() for header in vary_headers])
-    return header_query.lower() in existing_headers
-
-
-class CacheControl(object):
-    '''
-    http://www.mnot.net/cache_docs/
-
-.. attribute:: maxage
-
-    Specifies the maximum amount of time that a representation will be
-    considered fresh.
-    '''
-    def __init__(self, maxage=None, private=False,
-                 must_revalidate=False, proxy_revalidate=False,
-                 nostore=False):
-        self.maxage = maxage
-        self.private = private
-        self.must_revalidate = must_revalidate
-        self.proxy_revalidate = proxy_revalidate
-        self.nostore = nostore
-
-    def __call__(self, headers):
-        if self.nostore:
-            headers['cache-control'] = ('no-store, no-cache, must-revalidate,'
-                                        ' max-age=0')
-        elif self.maxage:
-            headers['cache-control'] = 'max-age=%s' % self.maxage
-            if self.private:
-                headers.add_header('cache-control', 'private')
-            else:
-                headers.add_header('cache-control', 'public')
-            if self.must_revalidate:
-                headers.add_header('cache-control', 'must-revalidate')
-            elif self.proxy_revalidate:
-                headers.add_header('cache-control', 'proxy-revalidate')
-        else:
-            headers['cache-control'] = 'no-cache'
+            if self.__decompress_obj is not None:
+                body_part = self.__decompress_obj.decompress(body_part)
+            self._partial_body = True
+            self._body.append(body_part)
+            rest = rest[2:]
+            self._buf = [rest] if rest else []
+            return len(rest) + 2
+
+    def _parse_chunk_size(self, data):
+        idx = data.find(b'\r\n')
+        if idx < 0:
+            return None, None
+        line, rest_chunk = data[:idx], data[idx+2:]
+        chunk_size = line.split(b';', 1)[0].strip()
+        try:
+            chunk_size = int(chunk_size, 16)
+        except ValueError:
+            raise InvalidChunkSize(chunk_size)
+        if chunk_size == 0:
+            self._parse_trailers(rest_chunk)
+            return 0, None
+        return chunk_size, rest_chunk
+
+    def _parse_trailers(self, data):
+        idx = data.find(b'\r\n\r\n')
+        if data[:2] == b'\r\n':
+            self._trailers = self._parse_headers(data[:idx])
+
+if not hasextensions:   # pragma    nocover
+    setDefaultHttpParser(HttpParser)
+
+
+# ############################################    UTILITIES, ENCODERS, PARSERS
+def get_environ_proxies():
+    """Return a dict of environment proxies. From requests_."""
+
+    proxy_keys = [
+        'all',
+        'http',
+        'https',
+        'ftp',
+        'socks',
+        'ws',
+        'wss',
+        'no'
+    ]
+
+    get_proxy = lambda k: os.environ.get(k) or os.environ.get(k.upper())
+    proxies = [(key, get_proxy(key + '_proxy')) for key in proxy_keys]
+    return dict([(key, val) for (key, val) in proxies if val])
+
+
+def appendslash(url):
+    '''Append a slash to *url* if it does not have one.'''
+    if not url.endswith('/'):
+        url = '%s/' % url
+    return url
+
+
+def choose_boundary():
+    """Our embarassingly-simple replacement for mimetools.choose_boundary."""
+    return uuid4().hex
+
+
+def get_content_type(filename):
+    return mimetypes.guess_type(filename)[0] or 'application/octet-stream'
+
+
+def encode_multipart_formdata(fields, boundary=None, charset=None):
+    """Encode a dictionary of ``fields`` using the multipart/form-data format.
+
+    :param fields:
+        Dictionary of fields or list of (key, value) field tuples.  The key is
+        treated as the field name, and the value as the body of the form-data
+        bytes. If the value is a tuple of two elements, then the first element
+        is treated as the filename of the form-data section.
+
+        Field names and filenames must be unicode.
+
+    :param boundary:
+        If not specified, then a random boundary will be generated using
+        :func:`mimetools.choose_boundary`.
+    """
+    charset = charset or 'utf-8'
+    body = BytesIO()
+    if boundary is None:
+        boundary = choose_boundary()
+    for fieldname, value in mapping_iterator(fields):
+        body.write(('--%s\r\n' % boundary).encode(charset))
+        if isinstance(value, tuple):
+            filename, data = value
+            body.write(('Content-Disposition: form-data; name="%s"; '
+                        'filename="%s"\r\n' % (fieldname, filename))
+                       .encode(charset))
+            body.write(('Content-Type: %s\r\n\r\n' %
+                       (get_content_type(filename))).encode(charset))
+        else:
+            data = value
+            body.write(('Content-Disposition: form-data; name="%s"\r\n'
+                        % (fieldname)).encode(charset))
+            body.write(b'Content-Type: text/plain\r\n\r\n')
+        data = body.write(to_bytes(data))
+        body.write(b'\r\n')
+    body.write(('--%s--\r\n' % (boundary)).encode(charset))
+    content_type = 'multipart/form-data; boundary=%s' % boundary
+    return body.getvalue(), content_type
+
+
+def hexmd5(x):
+    return md5(to_bytes(x)).hexdigest()
+
+
+def hexsha1(x):
+    return sha1(to_bytes(x)).hexdigest()
+
+
+def http_date(epoch_seconds=None):
+    """
+    Formats the time to match the RFC1123 date format as specified by HTTP
+    RFC2616 section 3.3.1.
+
+    Accepts a floating point number expressed in seconds since the epoch, in
+    UTC - such as that outputted by time.time(). If set to None, defaults to
+    the current time.
+
+    Outputs a string in the format 'Wdy, DD Mon YYYY HH:MM:SS GMT'.
+    """
+    return formatdate(epoch_seconds, usegmt=True)
+
+
+# ################################################################# COOKIE
+def create_cookie(name, value, **kwargs):
+    """Make a cookie from underspecified parameters.
+
+    By default, the pair of `name` and `value` will be set for the domain ''
+    and sent on every request (this is sometimes called a "supercookie").
+    """
+    result = dict(
+        version=0,
+        name=name,
+        value=value,
+        port=None,
+        domain='',
+        path='/',
+        secure=False,
+        expires=None,
+        discard=True,
+        comment=None,
+        comment_url=None,
+        rest={'HttpOnly': None},
+        rfc2109=False,)
+    badargs = set(kwargs) - set(result)
+    if badargs:
+        err = 'create_cookie() got unexpected keyword arguments: %s'
+        raise TypeError(err % list(badargs))
+    result.update(kwargs)
+    result['port_specified'] = bool(result['port'])
+    result['domain_specified'] = bool(result['domain'])
+    result['domain_initial_dot'] = result['domain'].startswith('.')
+    result['path_specified'] = bool(result['path'])
+    return Cookie(**result)
+
+
+def cookiejar_from_dict(cookie_dict, cookiejar=None):
+    """Returns a CookieJar from a key/value dictionary.
+
+    :param cookie_dict: Dict of key/values to insert into CookieJar.
+    """
+    if not isinstance(cookie_dict, CookieJar):
+        if cookiejar is None:
+            cookiejar = CookieJar()
+        if cookie_dict is not None:
+            for name in cookie_dict:
+                cookiejar.set_cookie(create_cookie(name, cookie_dict[name]))
+        return cookiejar
+    else:
+        return cookie_dict
+
+
+cc_delim_re = re.compile(r'\s*,\s*')
+
+
+class accept_content_type(object):
+
+    def __init__(self, values=None):
+        self._all = {}
+        self.update(values)
+
+    def update(self, values):
+        if values:
+            all = self._all
+            accept_headers = cc_delim_re.split(values)
+            for h in accept_headers:
+                v = h.split('/')
+                if len(v) == 2:
+                    a, b = v
+                    if a in all:
+                        all[a].append(b)
+                    else:
+                        all[a] = [b]
+
+    def __contains__(self, content_type):
+        all = self._all
+        if not all:
+            # If no Accept header field is present, then it is assumed that the
+            # client accepts all media types.
+            return True
+        a, b = content_type.split('/')
+        if a in all:
+            all = all[a]
+            if '*' in all:
+                return True
+            else:
+                return b in all
+        elif '*' in all:
+            return True
+        else:
+            return False
+
+
+def patch_vary_headers(response, newheaders):
+    """\
+Adds (or updates) the "Vary" header in the given HttpResponse object.
+newheaders is a list of header names that should be in "Vary". Existing
+headers in "Vary" aren't removed.
+
+For information on the Vary header, see:
+
+    http://www.w3.org/Protocols/rfc2616/rfc2616-sec14.html#sec14.44
+    """
+    # Note that we need to keep the original order intact, because cache
+    # implementations may rely on the order of the Vary contents in, say,
+    # computing an MD5 hash.
+    if 'Vary' in response:
+        vary_headers = cc_delim_re.split(response['Vary'])
+    else:
+        vary_headers = []
+    # Use .lower() here so we treat headers as case-insensitive.
+    existing_headers = set([header.lower() for header in vary_headers])
+    additional_headers = [newheader for newheader in newheaders
+                          if newheader.lower() not in existing_headers]
+    response['Vary'] = ', '.join(vary_headers + additional_headers)
+
+
+def has_vary_header(response, header_query):
+    """
+    Checks to see if the response has a given header name in its Vary header.
+    """
+    if not response.has_header('Vary'):
+        return False
+    vary_headers = cc_delim_re.split(response['Vary'])
+    existing_headers = set([header.lower() for header in vary_headers])
+    return header_query.lower() in existing_headers
+
+
+class CacheControl(object):
+    '''
+    http://www.mnot.net/cache_docs/
+
+.. attribute:: maxage
+
+    Specifies the maximum amount of time that a representation will be
+    considered fresh.
+    '''
+    def __init__(self, maxage=None, private=False,
+                 must_revalidate=False, proxy_revalidate=False,
+                 nostore=False):
+        self.maxage = maxage
+        self.private = private
+        self.must_revalidate = must_revalidate
+        self.proxy_revalidate = proxy_revalidate
+        self.nostore = nostore
+
+    def __call__(self, headers):
+        if self.nostore:
+            headers['cache-control'] = ('no-store, no-cache, must-revalidate,'
+                                        ' max-age=0')
+        elif self.maxage:
+            headers['cache-control'] = 'max-age=%s' % self.maxage
+            if self.private:
+                headers.add_header('cache-control', 'private')
+            else:
+                headers.add_header('cache-control', 'public')
+            if self.must_revalidate:
+                headers.add_header('cache-control', 'must-revalidate')
+            elif self.proxy_revalidate:
+                headers.add_header('cache-control', 'proxy-revalidate')
+        else:
+            headers['cache-control'] = 'no-cache'