import sys
import inspect
import logging

from pulsar import to_bytes, is_failure, log_failure, is_async,\
                    as_failure, maybe_async, HttpException
from pulsar.utils.tools import checkarity
from pulsar.utils.structures import AttributeDictionary
from pulsar.apps.wsgi import WsgiResponse, WsgiResponseGenerator

from .decorators import callrpc, wrap_object_call
from .exceptions import *


__all__ = ['RpcHandler', 'RpcMiddleware']

LOGGER = logging.getLogger('pulsar.rpc')

LOGGER = logging.getLogger('pulsar.rpc')


class RpcRequest(object):

<<<<<<< HEAD
    def __init__(self, environ, handler, method, func, args, kwargs,
                 id, version):
=======
    def __init__(self, environ):
>>>>>>> 9af58e49
        self.environ = environ

    def __repr__(self):
        return self.rpc.method

    def __getattr__(self, name):
        return self.environ.get(name)

    def __getitem__(self, name):
        return self.environ[name]
    
    def __setitem__(self, name, value):
        self.environ[name] = value


class ResponseGenerator(WsgiResponseGenerator):
    '''Asynchronous response generator invoked by the djpcms WSGI middleware'''
    def __init__(self, request, start_response):
        self.request = request
        super(ResponseGenerator, self).__init__(request.environ, start_response)

    def __iter__(self):
        request = self.request
        rpc = request['rpc']
        status_code = 200
        try:
            if not rpc.func:
                raise NoSuchFunction('Function "%s" not available.' % rpc.method)
            result = callrpc(rpc.func, rpc.handler, request, rpc.args, rpc.kwargs)
        except Exception as e:
            result = as_failure(e)
        handler = rpc.handler
        result = maybe_async(result)
        while is_async(result):
            yield b''
            result = maybe_async(result)
        try:
            if is_failure(result):
                e = result.trace[1]
                status_code = getattr(e, 'status', 400)
                log_failure(result)
                result = handler.dumps(rpc.id, rpc.version, error=e)
            else:
                result = handler.dumps(rpc.id, rpc.version, result=result)
        except Exception as e:
            LOGGER.error('Could not serialize', exc_info=True)
            status_code = 500
            result = handler.dumps(rpc.id, rpc.version, error=e)
        content = to_bytes(result)
        response = WsgiResponse(status_code, content,
                                content_type=handler.content_type)
        for c in self.start(response):
            yield c


class MetaRpcHandler(type):
    '''A metaclass for rpc handlers.
Add a limited ammount of magic to RPC handlers.'''
    def __new__(cls, name, bases, attrs):
        make = super(MetaRpcHandler, cls).__new__
        if attrs.pop('virtual',None):
            return make(cls,name,bases,attrs)
        funcprefix = attrs.get('serve_as',None)
        if not funcprefix:
            for base in bases[::-1]:
                if isinstance(base, MetaRpcHandler):
                    funcprefix = base.serve_as
                    if funcprefix:
                        break
        rpc = {}
        if funcprefix:
            fprefix = '%s_' % funcprefix
            for key, method in list(attrs.items()):
                if hasattr(method,'__call__') and key.startswith(fprefix):
                    namefunc = key[len(fprefix):]
                    func = attrs.pop(key)
                    if not inspect.isfunction(func):
                        key = '_{0}'.format(key)
                        attrs[key] = func
                        func = wrap_object_call(key, namefunc)
                    rpc[namefunc] = func
            for base in bases[::-1]:
                if hasattr(base, 'rpcfunctions'):
                    rpcbase = base.rpcfunctions
                    for key,method in rpcbase.items():
                        if key not in rpc:
                            rpc[key] = method

        attrs['rpcfunctions'] = rpc
        return make(cls, name, bases, attrs)


class RpcHandler(MetaRpcHandler('_RpcHandler', (object,), {'virtual': True})):
    '''The base class for rpc handlers.

.. attribute:: content_type

    Default content type. Default: ``text/plain``.

.. attribute:: charset

    The default charset for this handler. Default: ``utf-8``.
'''
    serve_as     = 'rpc'
    '''Prefix for class methods providing remote services. Default: ``rpc``.'''
    separator    = '.'
    '''Separator between :attr:`subHandlers`.'''
    content_type = 'text/plain'
    charset = 'utf-8'
    _info_exceptions = (Fault,)

    def __init__(self, subhandlers=None, title=None, documentation=None):
        self._parent = None
        self.subHandlers = {}
        self.title = title or self.__class__.__name__
        self.documentation = documentation or ''
        if subhandlers:
            for prefix,handler in subhandlers.items():
                if inspect.isclass(handler):
                    handler = handler()
                self.putSubHandler(prefix, handler)

    @property
    def parent(self):
        '''The parent :class:`RpcHandler` or ``None`` if this
is the root handler.'''
        return self._parent

    @property
    def root(self):
        '''The root :class:`RpcHandler` or ``self`` if this
is the root handler.'''
        return self._parent.root if self._parent is not None else self

    def isroot(self):
        '''``True`` if this is the root handler.'''
        return self._parent == None

    def get_method_and_args(self, data):
        '''Obtain function information form ``wsgi.input``. Needs to be
implemented by subclasses. It should return a five elements tuple containing::

    method, args, kwargs, id, version

where ``method`` is the function name, ``args`` are positional parameters
for ``method``, ``kwargs`` are keyworded parameters for ``method``,
``id`` is an identifier for the client,
``version`` is the version of the RPC protocol.
    '''
        raise NotImplementedError()


    def __getstate__(self):
        d = self.__dict__.copy()
        if not self.isroot():
            # Avoid duplicating handlers
            d['_parent'] = True
        return d

    def __setstate__(self, state):
        self.__dict__ = state
        for handler in self.subHandlers.values():
            handler._parent = self

    def putSubHandler(self, prefix, handler):
        '''Add a sub :class:`RpcHandler` with prefix ``prefix``.

:keyword prefix: a string defining the prefix of the subhandler
:keyword handler: the sub-handler.
        '''
        self.subHandlers[prefix] = handler
        handler._parent = self
        return self

    def getSubHandler(self, prefix):
        '''Get a sub :class:`RpcHandler` at ``prefix``.'''
        return self.subHandlers.get(prefix)

    def wrap_function_decorator(self, request, *args, **kwargs):
        return request.func(rpc.handler, request, *args,**kwargs)

    def request(self, environ, method, args, kwargs, id, version):
        bits = method.split(self.separator, 1)
        handler = self
        method_name = bits[-1]
        for bit in bits[:-1]:
            subhandler = handler.getSubHandler(bit)
            if subhandler is None:
                method_name = method
                break
            else:
                handler = subhandler
        try:
            func = handler.rpcfunctions[method_name]
        except:
            func = None
        environ['rpc'] = AttributeDictionary(handler=handler,
                                             method=method,
                                             func=func,
                                             args=args,
                                             kwargs=kwargs,
                                             id=id,
                                             version=version)

    def invokeServiceEndpoint(self, meth, args):
        return meth(*args)

    def listFunctions(self, prefix = ''):
        for name,func in self.rpcfunctions.items():
            doc = {'doc':func.__doc__ or 'No docs','section':prefix}
            yield '{0}{1}'.format(prefix,name),doc
        for name,handler in self.subHandlers.items():
            pfx = '{0}{1}{2}'.format(prefix,name,self.separator)
            for f,doc in handler.listFunctions(pfx):
                yield f,doc

    def _docs(self):
        for name, data in self.listFunctions():
            link = '.. _functions-{0}:'.format(name)
            title = name
            under = (2+len(title))*'-'
            yield '\n'.join((link,'',title,under,'',data['doc'],'\n'))

    def docs(self):
        return '\n'.join(self._docs())


class RpcMiddleware(object):
    '''A WSGI_ middleware for serving an :class:`RpcHandler`.

.. attribute:: handler

    The :class:`RpcHandler` to serve.

.. attribute:: path

    The path where the RPC is located

    Default ``None``

.. _WSGI:: http://www.wsgi.org/
'''
    methods = ('get','post','put','head','delete','trace','connect')
    request_class = RpcRequest

    def __init__(self, handler, path=None, methods=None):
        self.handler = handler
        self.path = path or '/'
        self.methods = methods or self.methods

    def __str__(self):
        return self.path

    def __repr__(self):
        return '{0}({1})'.format(self.__class__.__name__,self)

    @property
    def route(self):
        return self.path

    def __call__(self, environ, start_response):
        '''The WSGI handler which consume the remote procedure call'''
        path = environ['PATH_INFO'] or '/'
        if path == self.path:
            method = environ['REQUEST_METHOD'].lower()
            if method not in self.methods:
                raise HttpException(status=405)
            data = environ['wsgi.input'].read()
            hnd = self.handler
            method, args, kwargs, id, version = hnd.get_method_and_args(data)
            hnd.request(environ, method, args, kwargs, id, version)
            request = self.request_class(environ)
            return ResponseGenerator(request, start_response)

<|MERGE_RESOLUTION|>--- conflicted
+++ resolved
@@ -1,303 +1,298 @@
-import sys
-import inspect
-import logging
+import sys
+import inspect
+import logging
+
+from pulsar import to_bytes, is_failure, log_failure, is_async,\
+                    as_failure, maybe_async, HttpException
+from pulsar.utils.tools import checkarity
+from pulsar.utils.structures import AttributeDictionary
+from pulsar.apps.wsgi import WsgiResponse, WsgiResponseGenerator
+
+from .decorators import callrpc, wrap_object_call
+from .exceptions import *
+
+
+__all__ = ['RpcHandler', 'RpcMiddleware']
+
+LOGGER = logging.getLogger('pulsar.rpc')
+
+LOGGER = logging.getLogger('pulsar.rpc')
+
+
+class RpcRequest(object):
 
-from pulsar import to_bytes, is_failure, log_failure, is_async,\
-                    as_failure, maybe_async, HttpException
-from pulsar.utils.tools import checkarity
-from pulsar.utils.structures import AttributeDictionary
-from pulsar.apps.wsgi import WsgiResponse, WsgiResponseGenerator
-
-from .decorators import callrpc, wrap_object_call
-from .exceptions import *
-
-
-__all__ = ['RpcHandler', 'RpcMiddleware']
-
-LOGGER = logging.getLogger('pulsar.rpc')
-
-LOGGER = logging.getLogger('pulsar.rpc')
-
-
-class RpcRequest(object):
-
-<<<<<<< HEAD
-    def __init__(self, environ, handler, method, func, args, kwargs,
-                 id, version):
-=======
     def __init__(self, environ):
->>>>>>> 9af58e49
-        self.environ = environ
-
-    def __repr__(self):
-        return self.rpc.method
-
-    def __getattr__(self, name):
-        return self.environ.get(name)
-
-    def __getitem__(self, name):
-        return self.environ[name]
-    
-    def __setitem__(self, name, value):
-        self.environ[name] = value
-
-
-class ResponseGenerator(WsgiResponseGenerator):
-    '''Asynchronous response generator invoked by the djpcms WSGI middleware'''
-    def __init__(self, request, start_response):
-        self.request = request
-        super(ResponseGenerator, self).__init__(request.environ, start_response)
-
+        self.environ = environ
+
+    def __repr__(self):
+        return self.rpc.method
+
+    def __getattr__(self, name):
+        return self.environ.get(name)
+
+    def __getitem__(self, name):
+        return self.environ[name]
+    
+    def __setitem__(self, name, value):
+        self.environ[name] = value
+
+
+class ResponseGenerator(WsgiResponseGenerator):
+    '''Asynchronous response generator invoked by the djpcms WSGI middleware'''
+    def __init__(self, request, start_response):
+        self.request = request
+        super(ResponseGenerator, self).__init__(request.environ, start_response)
+
     def __iter__(self):
-        request = self.request
-        rpc = request['rpc']
-        status_code = 200
+        request = self.request
+        rpc = request['rpc']
+        status_code = 200
+        try:
+            if not rpc.func:
+                raise NoSuchFunction('Function "%s" not available.' % rpc.method)
+            result = callrpc(rpc.func, rpc.handler, request, rpc.args, rpc.kwargs)
+        except Exception as e:
+            result = as_failure(e)
+        handler = rpc.handler
+        result = maybe_async(result)
+        while is_async(result):
+            yield b''
+            result = maybe_async(result)
         try:
-            if not rpc.func:
-                raise NoSuchFunction('Function "%s" not available.' % rpc.method)
-            result = callrpc(rpc.func, rpc.handler, request, rpc.args, rpc.kwargs)
-        except Exception as e:
-            result = as_failure(e)
-        handler = rpc.handler
-        result = maybe_async(result)
-        while is_async(result):
-            yield b''
-            result = maybe_async(result)
-        try:
-            if is_failure(result):
-                e = result.trace[1]
-                status_code = getattr(e, 'status', 400)
+            if is_failure(result):
+                e = result.trace[1]
+                status_code = getattr(e, 'status', 400)
                 log_failure(result)
-                result = handler.dumps(rpc.id, rpc.version, error=e)
-            else:
-                result = handler.dumps(rpc.id, rpc.version, result=result)
-        except Exception as e:
-            LOGGER.error('Could not serialize', exc_info=True)
-            status_code = 500
-            result = handler.dumps(rpc.id, rpc.version, error=e)
-        content = to_bytes(result)
-        response = WsgiResponse(status_code, content,
-                                content_type=handler.content_type)
-        for c in self.start(response):
-            yield c
-
-
-class MetaRpcHandler(type):
-    '''A metaclass for rpc handlers.
-Add a limited ammount of magic to RPC handlers.'''
-    def __new__(cls, name, bases, attrs):
-        make = super(MetaRpcHandler, cls).__new__
-        if attrs.pop('virtual',None):
-            return make(cls,name,bases,attrs)
-        funcprefix = attrs.get('serve_as',None)
-        if not funcprefix:
-            for base in bases[::-1]:
-                if isinstance(base, MetaRpcHandler):
-                    funcprefix = base.serve_as
-                    if funcprefix:
-                        break
-        rpc = {}
-        if funcprefix:
-            fprefix = '%s_' % funcprefix
-            for key, method in list(attrs.items()):
-                if hasattr(method,'__call__') and key.startswith(fprefix):
-                    namefunc = key[len(fprefix):]
-                    func = attrs.pop(key)
-                    if not inspect.isfunction(func):
-                        key = '_{0}'.format(key)
-                        attrs[key] = func
-                        func = wrap_object_call(key, namefunc)
-                    rpc[namefunc] = func
-            for base in bases[::-1]:
-                if hasattr(base, 'rpcfunctions'):
-                    rpcbase = base.rpcfunctions
-                    for key,method in rpcbase.items():
-                        if key not in rpc:
-                            rpc[key] = method
-
-        attrs['rpcfunctions'] = rpc
-        return make(cls, name, bases, attrs)
-
+                result = handler.dumps(rpc.id, rpc.version, error=e)
+            else:
+                result = handler.dumps(rpc.id, rpc.version, result=result)
+        except Exception as e:
+            LOGGER.error('Could not serialize', exc_info=True)
+            status_code = 500
+            result = handler.dumps(rpc.id, rpc.version, error=e)
+        content = to_bytes(result)
+        response = WsgiResponse(status_code, content,
+                                content_type=handler.content_type)
+        for c in self.start(response):
+            yield c
+
+
+class MetaRpcHandler(type):
+    '''A metaclass for rpc handlers.
+Add a limited ammount of magic to RPC handlers.'''
+    def __new__(cls, name, bases, attrs):
+        make = super(MetaRpcHandler, cls).__new__
+        if attrs.pop('virtual',None):
+            return make(cls,name,bases,attrs)
+        funcprefix = attrs.get('serve_as',None)
+        if not funcprefix:
+            for base in bases[::-1]:
+                if isinstance(base, MetaRpcHandler):
+                    funcprefix = base.serve_as
+                    if funcprefix:
+                        break
+        rpc = {}
+        if funcprefix:
+            fprefix = '%s_' % funcprefix
+            for key, method in list(attrs.items()):
+                if hasattr(method,'__call__') and key.startswith(fprefix):
+                    namefunc = key[len(fprefix):]
+                    func = attrs.pop(key)
+                    if not inspect.isfunction(func):
+                        key = '_{0}'.format(key)
+                        attrs[key] = func
+                        func = wrap_object_call(key, namefunc)
+                    rpc[namefunc] = func
+            for base in bases[::-1]:
+                if hasattr(base, 'rpcfunctions'):
+                    rpcbase = base.rpcfunctions
+                    for key,method in rpcbase.items():
+                        if key not in rpc:
+                            rpc[key] = method
+
+        attrs['rpcfunctions'] = rpc
+        return make(cls, name, bases, attrs)
+
 
 class RpcHandler(MetaRpcHandler('_RpcHandler', (object,), {'virtual': True})):
-    '''The base class for rpc handlers.
+    '''The base class for rpc handlers.
+
+.. attribute:: content_type
+
+    Default content type. Default: ``text/plain``.
+
+.. attribute:: charset
+
+    The default charset for this handler. Default: ``utf-8``.
+'''
+    serve_as     = 'rpc'
+    '''Prefix for class methods providing remote services. Default: ``rpc``.'''
+    separator    = '.'
+    '''Separator between :attr:`subHandlers`.'''
+    content_type = 'text/plain'
+    charset = 'utf-8'
+    _info_exceptions = (Fault,)
+
+    def __init__(self, subhandlers=None, title=None, documentation=None):
+        self._parent = None
+        self.subHandlers = {}
+        self.title = title or self.__class__.__name__
+        self.documentation = documentation or ''
+        if subhandlers:
+            for prefix,handler in subhandlers.items():
+                if inspect.isclass(handler):
+                    handler = handler()
+                self.putSubHandler(prefix, handler)
+
+    @property
+    def parent(self):
+        '''The parent :class:`RpcHandler` or ``None`` if this
+is the root handler.'''
+        return self._parent
+
+    @property
+    def root(self):
+        '''The root :class:`RpcHandler` or ``self`` if this
+is the root handler.'''
+        return self._parent.root if self._parent is not None else self
 
-.. attribute:: content_type
-
-    Default content type. Default: ``text/plain``.
-
-.. attribute:: charset
-
-    The default charset for this handler. Default: ``utf-8``.
-'''
-    serve_as     = 'rpc'
-    '''Prefix for class methods providing remote services. Default: ``rpc``.'''
-    separator    = '.'
-    '''Separator between :attr:`subHandlers`.'''
-    content_type = 'text/plain'
-    charset = 'utf-8'
-    _info_exceptions = (Fault,)
-
-    def __init__(self, subhandlers=None, title=None, documentation=None):
-        self._parent = None
-        self.subHandlers = {}
-        self.title = title or self.__class__.__name__
-        self.documentation = documentation or ''
-        if subhandlers:
-            for prefix,handler in subhandlers.items():
-                if inspect.isclass(handler):
-                    handler = handler()
-                self.putSubHandler(prefix, handler)
-
-    @property
-    def parent(self):
-        '''The parent :class:`RpcHandler` or ``None`` if this
-is the root handler.'''
-        return self._parent
-
-    @property
-    def root(self):
-        '''The root :class:`RpcHandler` or ``self`` if this
-is the root handler.'''
-        return self._parent.root if self._parent is not None else self
-
-    def isroot(self):
-        '''``True`` if this is the root handler.'''
-        return self._parent == None
-
-    def get_method_and_args(self, data):
-        '''Obtain function information form ``wsgi.input``. Needs to be
-implemented by subclasses. It should return a five elements tuple containing::
-
-    method, args, kwargs, id, version
-
-where ``method`` is the function name, ``args`` are positional parameters
-for ``method``, ``kwargs`` are keyworded parameters for ``method``,
-``id`` is an identifier for the client,
-``version`` is the version of the RPC protocol.
+    def isroot(self):
+        '''``True`` if this is the root handler.'''
+        return self._parent == None
+
+    def get_method_and_args(self, data):
+        '''Obtain function information form ``wsgi.input``. Needs to be
+implemented by subclasses. It should return a five elements tuple containing::
+
+    method, args, kwargs, id, version
+
+where ``method`` is the function name, ``args`` are positional parameters
+for ``method``, ``kwargs`` are keyworded parameters for ``method``,
+``id`` is an identifier for the client,
+``version`` is the version of the RPC protocol.
     '''
-        raise NotImplementedError()
-
-
-    def __getstate__(self):
-        d = self.__dict__.copy()
-        if not self.isroot():
-            # Avoid duplicating handlers
-            d['_parent'] = True
-        return d
-
-    def __setstate__(self, state):
-        self.__dict__ = state
-        for handler in self.subHandlers.values():
-            handler._parent = self
-
-    def putSubHandler(self, prefix, handler):
-        '''Add a sub :class:`RpcHandler` with prefix ``prefix``.
-
-:keyword prefix: a string defining the prefix of the subhandler
-:keyword handler: the sub-handler.
-        '''
-        self.subHandlers[prefix] = handler
-        handler._parent = self
-        return self
-
-    def getSubHandler(self, prefix):
-        '''Get a sub :class:`RpcHandler` at ``prefix``.'''
-        return self.subHandlers.get(prefix)
-
-    def wrap_function_decorator(self, request, *args, **kwargs):
-        return request.func(rpc.handler, request, *args,**kwargs)
-
-    def request(self, environ, method, args, kwargs, id, version):
-        bits = method.split(self.separator, 1)
-        handler = self
-        method_name = bits[-1]
-        for bit in bits[:-1]:
-            subhandler = handler.getSubHandler(bit)
-            if subhandler is None:
-                method_name = method
-                break
-            else:
-                handler = subhandler
-        try:
-            func = handler.rpcfunctions[method_name]
-        except:
-            func = None
-        environ['rpc'] = AttributeDictionary(handler=handler,
-                                             method=method,
-                                             func=func,
-                                             args=args,
-                                             kwargs=kwargs,
-                                             id=id,
-                                             version=version)
-
-    def invokeServiceEndpoint(self, meth, args):
-        return meth(*args)
-
-    def listFunctions(self, prefix = ''):
-        for name,func in self.rpcfunctions.items():
-            doc = {'doc':func.__doc__ or 'No docs','section':prefix}
-            yield '{0}{1}'.format(prefix,name),doc
-        for name,handler in self.subHandlers.items():
-            pfx = '{0}{1}{2}'.format(prefix,name,self.separator)
-            for f,doc in handler.listFunctions(pfx):
-                yield f,doc
-
-    def _docs(self):
-        for name, data in self.listFunctions():
-            link = '.. _functions-{0}:'.format(name)
-            title = name
-            under = (2+len(title))*'-'
-            yield '\n'.join((link,'',title,under,'',data['doc'],'\n'))
-
-    def docs(self):
-        return '\n'.join(self._docs())
-
-
-class RpcMiddleware(object):
-    '''A WSGI_ middleware for serving an :class:`RpcHandler`.
-
-.. attribute:: handler
-
-    The :class:`RpcHandler` to serve.
-
-.. attribute:: path
-
-    The path where the RPC is located
-
-    Default ``None``
-
-.. _WSGI:: http://www.wsgi.org/
-'''
-    methods = ('get','post','put','head','delete','trace','connect')
-    request_class = RpcRequest
-
-    def __init__(self, handler, path=None, methods=None):
-        self.handler = handler
-        self.path = path or '/'
-        self.methods = methods or self.methods
-
-    def __str__(self):
-        return self.path
-
-    def __repr__(self):
-        return '{0}({1})'.format(self.__class__.__name__,self)
-
-    @property
-    def route(self):
-        return self.path
-
-    def __call__(self, environ, start_response):
-        '''The WSGI handler which consume the remote procedure call'''
-        path = environ['PATH_INFO'] or '/'
-        if path == self.path:
-            method = environ['REQUEST_METHOD'].lower()
-            if method not in self.methods:
-                raise HttpException(status=405)
-            data = environ['wsgi.input'].read()
-            hnd = self.handler
-            method, args, kwargs, id, version = hnd.get_method_and_args(data)
-            hnd.request(environ, method, args, kwargs, id, version)
-            request = self.request_class(environ)
-            return ResponseGenerator(request, start_response)
-
+        raise NotImplementedError()+
+
+    def __getstate__(self):
+        d = self.__dict__.copy()
+        if not self.isroot():
+            # Avoid duplicating handlers
+            d['_parent'] = True
+        return d
+
+    def __setstate__(self, state):
+        self.__dict__ = state
+        for handler in self.subHandlers.values():
+            handler._parent = self
+
+    def putSubHandler(self, prefix, handler):
+        '''Add a sub :class:`RpcHandler` with prefix ``prefix``.
+
+:keyword prefix: a string defining the prefix of the subhandler
+:keyword handler: the sub-handler.
+        '''
+        self.subHandlers[prefix] = handler
+        handler._parent = self
+        return self
+
+    def getSubHandler(self, prefix):
+        '''Get a sub :class:`RpcHandler` at ``prefix``.'''
+        return self.subHandlers.get(prefix)
+
+    def wrap_function_decorator(self, request, *args, **kwargs):
+        return request.func(rpc.handler, request, *args,**kwargs)
+
+    def request(self, environ, method, args, kwargs, id, version):
+        bits = method.split(self.separator, 1)
+        handler = self
+        method_name = bits[-1]
+        for bit in bits[:-1]:
+            subhandler = handler.getSubHandler(bit)
+            if subhandler is None:
+                method_name = method
+                break
+            else:
+                handler = subhandler
+        try:
+            func = handler.rpcfunctions[method_name]
+        except:
+            func = None
+        environ['rpc'] = AttributeDictionary(handler=handler,
+                                             method=method,
+                                             func=func,
+                                             args=args,
+                                             kwargs=kwargs,
+                                             id=id,
+                                             version=version)
+
+    def invokeServiceEndpoint(self, meth, args):
+        return meth(*args)
+
+    def listFunctions(self, prefix = ''):
+        for name,func in self.rpcfunctions.items():
+            doc = {'doc':func.__doc__ or 'No docs','section':prefix}
+            yield '{0}{1}'.format(prefix,name),doc
+        for name,handler in self.subHandlers.items():
+            pfx = '{0}{1}{2}'.format(prefix,name,self.separator)
+            for f,doc in handler.listFunctions(pfx):
+                yield f,doc
+
+    def _docs(self):
+        for name, data in self.listFunctions():
+            link = '.. _functions-{0}:'.format(name)
+            title = name
+            under = (2+len(title))*'-'
+            yield '\n'.join((link,'',title,under,'',data['doc'],'\n'))
+
+    def docs(self):
+        return '\n'.join(self._docs())
+
+
+class RpcMiddleware(object):
+    '''A WSGI_ middleware for serving an :class:`RpcHandler`.
+
+.. attribute:: handler
+
+    The :class:`RpcHandler` to serve.
+
+.. attribute:: path
+
+    The path where the RPC is located
+
+    Default ``None``
+
+.. _WSGI:: http://www.wsgi.org/
+'''
+    methods = ('get','post','put','head','delete','trace','connect')
+    request_class = RpcRequest
+
+    def __init__(self, handler, path=None, methods=None):
+        self.handler = handler
+        self.path = path or '/'
+        self.methods = methods or self.methods
+
+    def __str__(self):
+        return self.path
+
+    def __repr__(self):
+        return '{0}({1})'.format(self.__class__.__name__,self)
+
+    @property
+    def route(self):
+        return self.path
+
+    def __call__(self, environ, start_response):
+        '''The WSGI handler which consume the remote procedure call'''
+        path = environ['PATH_INFO'] or '/'
+        if path == self.path:
+            method = environ['REQUEST_METHOD'].lower()
+            if method not in self.methods:
+                raise HttpException(status=405)
+            data = environ['wsgi.input'].read()
+            hnd = self.handler
+            method, args, kwargs, id, version = hnd.get_method_and_args(data)
+            hnd.request(environ, method, args, kwargs, id, version)
+            request = self.request_class(environ)
+            return ResponseGenerator(request, start_response)
+