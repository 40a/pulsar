--- conflicted
+++ resolved
@@ -1,58 +1,52 @@
-'''\
-A a JSON-RPC Server with a Task Queue for processing tasks.
-To run the server type::
-
-    python manage.py
-    
-Open a new shell and launch python and type::
-
-    >>> from pulsar.apps import rpc
-    >>> p = rpc.JsonProxy('http://localhost:8060')
-    >>> p.ping()
-    'pong'
-    >>> p.calc.add(3,4)
-    7.0
-    >>>
-    
-'''
-import pulsar
-from pulsar.apps import rpc, tasks, wsgi
-
-TASK_PATHS = ['sampletasks.*']
-
-
-class RpcRoot(rpc.PulsarServerCommands,
-              tasks.TaskQueueRpcMixin):
-    '''The rpc handler which communicates with the task queue'''
-    
-    def rpc_runpycode(self, request, code = None, **params):
-        return self.task_run(request, 'runpycode', code = code, **params)
-        
-        
-def createTaskQueue(**params):
-    return tasks.TaskQueue(tasks_path = TASK_PATHS,
-                           script = __file__,
-                           **params)
-
-    
-def server(name = 'taskqueue', **params):
+'''\
+A a JSON-RPC Server with a Task Queue for processing tasks.
+To run the server type::
+
+    python manage.py
+    
+Open a new shell and launch python and type::
+
+    >>> from pulsar.apps import rpc
+    >>> p = rpc.JsonProxy('http://localhost:8060')
+    >>> p.ping()
+    'pong'
+    >>> p.calc.add(3,4)
+    7.0
+    >>>
+    
+'''
+import pulsar
+from pulsar.apps import rpc, tasks, wsgi
+
+TASK_PATHS = ['sampletasks.*']
+
+
+class RpcRoot(rpc.PulsarServerCommands,
+              tasks.TaskQueueRpcMixin):
+    '''The rpc handler which communicates with the task queue'''
+    
+    def rpc_runpycode(self, request, code = None, **params):
+        return self.task_run(request, 'runpycode', code = code, **params)
+        
+        
+def createTaskQueue(**params):
+    return tasks.TaskQueue(tasks_path = TASK_PATHS,
+                           script = __file__,
+                           **params)
+
+    
+def server(name = 'taskqueue', **params):
     # Create the taskqueue application with an rpc server
-<<<<<<< HEAD
-    tq = createTaskQueue(name = name, **params)
-    return wsgi.createServer(rpc.RpcMiddleware(RpcRoot(tq)),
+    tq = createTaskQueue(name = name, **params)
+    return wsgi.createServer(rpc.RpcMiddleware(RpcRoot(tq)),
                              name = '{0}_rpc'.format(tq.name),
-=======
-    createTaskQueue(name = name, **params)
-    return wsgi.createServer(RpcRoot(),
-                             name = '{0}_rpc'.format(name),
->>>>>>> f5654314
-                             **params)
-
-
-def start_server(**params):
-    return server(**params).start()
-
-    
-if __name__ == '__main__':
-    start_server()
-
+                             **params)
+
+
+def start_server(**params):
+    return server(**params).start()
+
+    
+if __name__ == '__main__':
+    start_server()
+