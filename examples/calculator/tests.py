'''Tests the RPC "calculator" example.'''
from pulsar import send
from pulsar.apps import rpc
from pulsar.apps.test import unittest, dont_run_with_thread

from .manage import server


class TestRpcOnThread(unittest.TestCase):
    app = None
    client_timeout = 10
    concurrency = 'thread'
    
    @classmethod
    def setUpClass(cls):
        name = 'calc_' + cls.concurrency
        s = server(bind='127.0.0.1:0', name=name, concurrency=cls.concurrency)
        cls.app = yield send('arbiter', 'run', s)
        cls.uri = 'http://{0}:{1}'.format(*cls.app.address)
        cls.p = rpc.JsonProxy(cls.uri, timeout=cls.client_timeout)
        
    @classmethod
    def tearDownClass(cls):
        if cls.app:
            return send('arbiter', 'kill_actor', cls.app.name)
        
    def setUp(self):
        self.assertEqual(self.p.url, self.uri)
<<<<<<< HEAD
=======
        self.assertTrue(str(self.p))
>>>>>>> c74a395e
        proxy = self.p.bla
        self.assertEqual(proxy.name, 'bla')
        self.assertEqual(proxy.url, self.uri)
        self.assertEqual(proxy._client, self.p)
        self.assertEqual(str(proxy), 'bla')
        
    def test_handler(self):
        s = self.app
        self.assertTrue(s.callable)
<<<<<<< HEAD
        middleware = s.callable
        root = middleware.handler
        self.assertEqual(root.content_type, 'application/json')
        self.assertEqual(middleware.path, '/')
=======
        wsgi_handler = s.callable.middleware
        self.assertEqual(len(wsgi_handler.middleware), 1)
        router = wsgi_handler.middleware[0]
        self.assertEqual(router.route.path, '/')
        root = router.post
>>>>>>> c74a395e
        self.assertEqual(len(root.subHandlers), 1)
        hnd = root.subHandlers['calc']
        self.assertFalse(hnd.isroot())
        self.assertEqual(hnd.subHandlers, {})
        
    # Pulsar server commands
    def test_ping(self):
        response = yield self.p.ping()
        self.assertEqual(response, 'pong')
        
    def test_functions_list(self):
        result = yield self.p.functions_list()
        self.assertTrue(result)
        d = dict(result)
        self.assertTrue('ping' in d)
        self.assertTrue('echo' in d)
        self.assertTrue('functions_list' in d)
        self.assertTrue('calc.add' in d)
        self.assertTrue('calc.divide' in d)
        
    def test_time_it(self):
        '''Ping server 20 times'''
        response = self.p.timeit('ping', 20)
        yield response
        self.assertTrue(response.locked_time > 0)
        self.assertTrue(response.total_time > response.locked_time)
        self.assertEqual(response.num_failures, 0)
        
    # Test Object method
    def test_check_request(self):
        result = yield self.p.check_request('check_request')
        self.assertTrue(result)
        
    def testAdd(self):
        response = yield self.p.calc.add(3,7)
        self.assertEqual(response, 10)
        
    def testSubtract(self):
        response = yield self.p.calc.subtract(546, 46)
        self.assertEqual(response, 500)
        
    def testMultiply(self):
        response = yield self.p.calc.multiply(3, 9)
        self.assertEqual(response, 27)
        
    def testDivide(self):
        response = yield self.p.calc.divide(50, 25)
        self.assertEqual(response, 2)
        
    def testInfo(self):
        response = yield self.p.server_info()
        self.assertTrue('server' in response)
        server = response['server']
        self.assertTrue('version' in server)
        
    def testInvalidParams(self):
        self.async.assertRaises(rpc.InvalidParams, self.p.calc.add, 50, 25, 67)
        
    def testInvalidParamsFromApi(self):
        self.async.assertRaises(rpc.InvalidParams, self.p.calc.divide,
                                50, 25, 67)
        
    def testInvalidFunction(self):
        self.async.assertRaises(rpc.NoSuchFunction, self.p.foo, 'ciao')
        
    def testInternalError(self):
        self.async.assertRaises(rpc.InternalError, self.p.calc.divide,
                                'ciao', 'bo')
        
    def testCouldNotserialize(self):
        self.async.assertRaises(rpc.InternalError, self.p.dodgy_method)
        
    def testpaths(self):
        '''Fetch a sizable ammount of data'''
        response = yield self.p.calc.randompaths(num_paths=20, size=100,
                                                 mu=1, sigma=2)
        self.assertTrue(response)
        

@dont_run_with_thread
class TestRpcOnProcess(TestRpcOnThread):
    concurrency = 'process'<|MERGE_RESOLUTION|>--- conflicted
+++ resolved
@@ -1,135 +1,125 @@
-'''Tests the RPC "calculator" example.'''
-from pulsar import send
-from pulsar.apps import rpc
-from pulsar.apps.test import unittest, dont_run_with_thread
-
-from .manage import server
-
-
-class TestRpcOnThread(unittest.TestCase):
-    app = None
-    client_timeout = 10
-    concurrency = 'thread'
-    
-    @classmethod
-    def setUpClass(cls):
-        name = 'calc_' + cls.concurrency
-        s = server(bind='127.0.0.1:0', name=name, concurrency=cls.concurrency)
-        cls.app = yield send('arbiter', 'run', s)
-        cls.uri = 'http://{0}:{1}'.format(*cls.app.address)
-        cls.p = rpc.JsonProxy(cls.uri, timeout=cls.client_timeout)
-        
-    @classmethod
-    def tearDownClass(cls):
-        if cls.app:
-            return send('arbiter', 'kill_actor', cls.app.name)
-        
-    def setUp(self):
+'''Tests the RPC "calculator" example.'''
+from pulsar import send
+from pulsar.apps import rpc
+from pulsar.apps.test import unittest, dont_run_with_thread
+
+from .manage import server
+
+
+class TestRpcOnThread(unittest.TestCase):
+    app = None
+    client_timeout = 10
+    concurrency = 'thread'
+    
+    @classmethod
+    def setUpClass(cls):
+        name = 'calc_' + cls.concurrency
+        s = server(bind='127.0.0.1:0', name=name, concurrency=cls.concurrency)
+        cls.app = yield send('arbiter', 'run', s)
+        cls.uri = 'http://{0}:{1}'.format(*cls.app.address)
+        cls.p = rpc.JsonProxy(cls.uri, timeout=cls.client_timeout)
+        
+    @classmethod
+    def tearDownClass(cls):
+        if cls.app:
+            return send('arbiter', 'kill_actor', cls.app.name)
+        
+    def setUp(self):
         self.assertEqual(self.p.url, self.uri)
-<<<<<<< HEAD
-=======
         self.assertTrue(str(self.p))
->>>>>>> c74a395e
-        proxy = self.p.bla
-        self.assertEqual(proxy.name, 'bla')
-        self.assertEqual(proxy.url, self.uri)
-        self.assertEqual(proxy._client, self.p)
-        self.assertEqual(str(proxy), 'bla')
-        
-    def test_handler(self):
-        s = self.app
+        proxy = self.p.bla
+        self.assertEqual(proxy.name, 'bla')
+        self.assertEqual(proxy.url, self.uri)
+        self.assertEqual(proxy._client, self.p)
+        self.assertEqual(str(proxy), 'bla')
+        
+    def test_handler(self):
+        s = self.app
         self.assertTrue(s.callable)
-<<<<<<< HEAD
-        middleware = s.callable
-        root = middleware.handler
-        self.assertEqual(root.content_type, 'application/json')
-        self.assertEqual(middleware.path, '/')
-=======
-        wsgi_handler = s.callable.middleware
-        self.assertEqual(len(wsgi_handler.middleware), 1)
-        router = wsgi_handler.middleware[0]
-        self.assertEqual(router.route.path, '/')
+        wsgi_handler = s.callable.middleware
+        self.assertEqual(len(wsgi_handler.middleware), 1)
+        router = wsgi_handler.middleware[0]
+        self.assertEqual(router.route.path, '/')
         root = router.post
->>>>>>> c74a395e
-        self.assertEqual(len(root.subHandlers), 1)
-        hnd = root.subHandlers['calc']
-        self.assertFalse(hnd.isroot())
-        self.assertEqual(hnd.subHandlers, {})
-        
-    # Pulsar server commands
-    def test_ping(self):
-        response = yield self.p.ping()
-        self.assertEqual(response, 'pong')
-        
-    def test_functions_list(self):
-        result = yield self.p.functions_list()
-        self.assertTrue(result)
-        d = dict(result)
-        self.assertTrue('ping' in d)
-        self.assertTrue('echo' in d)
-        self.assertTrue('functions_list' in d)
-        self.assertTrue('calc.add' in d)
-        self.assertTrue('calc.divide' in d)
-        
-    def test_time_it(self):
-        '''Ping server 20 times'''
-        response = self.p.timeit('ping', 20)
-        yield response
-        self.assertTrue(response.locked_time > 0)
-        self.assertTrue(response.total_time > response.locked_time)
-        self.assertEqual(response.num_failures, 0)
-        
-    # Test Object method
-    def test_check_request(self):
-        result = yield self.p.check_request('check_request')
-        self.assertTrue(result)
-        
-    def testAdd(self):
-        response = yield self.p.calc.add(3,7)
-        self.assertEqual(response, 10)
-        
-    def testSubtract(self):
-        response = yield self.p.calc.subtract(546, 46)
-        self.assertEqual(response, 500)
-        
-    def testMultiply(self):
-        response = yield self.p.calc.multiply(3, 9)
-        self.assertEqual(response, 27)
-        
-    def testDivide(self):
-        response = yield self.p.calc.divide(50, 25)
-        self.assertEqual(response, 2)
-        
-    def testInfo(self):
-        response = yield self.p.server_info()
-        self.assertTrue('server' in response)
-        server = response['server']
-        self.assertTrue('version' in server)
-        
-    def testInvalidParams(self):
-        self.async.assertRaises(rpc.InvalidParams, self.p.calc.add, 50, 25, 67)
-        
-    def testInvalidParamsFromApi(self):
-        self.async.assertRaises(rpc.InvalidParams, self.p.calc.divide,
-                                50, 25, 67)
-        
-    def testInvalidFunction(self):
-        self.async.assertRaises(rpc.NoSuchFunction, self.p.foo, 'ciao')
-        
-    def testInternalError(self):
-        self.async.assertRaises(rpc.InternalError, self.p.calc.divide,
-                                'ciao', 'bo')
-        
-    def testCouldNotserialize(self):
-        self.async.assertRaises(rpc.InternalError, self.p.dodgy_method)
-        
-    def testpaths(self):
-        '''Fetch a sizable ammount of data'''
-        response = yield self.p.calc.randompaths(num_paths=20, size=100,
-                                                 mu=1, sigma=2)
-        self.assertTrue(response)
-        
-
-@dont_run_with_thread
-class TestRpcOnProcess(TestRpcOnThread):
+        self.assertEqual(len(root.subHandlers), 1)
+        hnd = root.subHandlers['calc']
+        self.assertFalse(hnd.isroot())
+        self.assertEqual(hnd.subHandlers, {})
+        
+    # Pulsar server commands
+    def test_ping(self):
+        response = yield self.p.ping()
+        self.assertEqual(response, 'pong')
+        
+    def test_functions_list(self):
+        result = yield self.p.functions_list()
+        self.assertTrue(result)
+        d = dict(result)
+        self.assertTrue('ping' in d)
+        self.assertTrue('echo' in d)
+        self.assertTrue('functions_list' in d)
+        self.assertTrue('calc.add' in d)
+        self.assertTrue('calc.divide' in d)
+        
+    def test_time_it(self):
+        '''Ping server 20 times'''
+        response = self.p.timeit('ping', 20)
+        yield response
+        self.assertTrue(response.locked_time > 0)
+        self.assertTrue(response.total_time > response.locked_time)
+        self.assertEqual(response.num_failures, 0)
+        
+    # Test Object method
+    def test_check_request(self):
+        result = yield self.p.check_request('check_request')
+        self.assertTrue(result)
+        
+    def testAdd(self):
+        response = yield self.p.calc.add(3,7)
+        self.assertEqual(response, 10)
+        
+    def testSubtract(self):
+        response = yield self.p.calc.subtract(546, 46)
+        self.assertEqual(response, 500)
+        
+    def testMultiply(self):
+        response = yield self.p.calc.multiply(3, 9)
+        self.assertEqual(response, 27)
+        
+    def testDivide(self):
+        response = yield self.p.calc.divide(50, 25)
+        self.assertEqual(response, 2)
+        
+    def testInfo(self):
+        response = yield self.p.server_info()
+        self.assertTrue('server' in response)
+        server = response['server']
+        self.assertTrue('version' in server)
+        
+    def testInvalidParams(self):
+        self.async.assertRaises(rpc.InvalidParams, self.p.calc.add, 50, 25, 67)
+        
+    def testInvalidParamsFromApi(self):
+        self.async.assertRaises(rpc.InvalidParams, self.p.calc.divide,
+                                50, 25, 67)
+        
+    def testInvalidFunction(self):
+        self.async.assertRaises(rpc.NoSuchFunction, self.p.foo, 'ciao')
+        
+    def testInternalError(self):
+        self.async.assertRaises(rpc.InternalError, self.p.calc.divide,
+                                'ciao', 'bo')
+        
+    def testCouldNotserialize(self):
+        self.async.assertRaises(rpc.InternalError, self.p.dodgy_method)
+        
+    def testpaths(self):
+        '''Fetch a sizable ammount of data'''
+        response = yield self.p.calc.randompaths(num_paths=20, size=100,
+                                                 mu=1, sigma=2)
+        self.assertTrue(response)
+        
+
+@dont_run_with_thread
+class TestRpcOnProcess(TestRpcOnThread):
     concurrency = 'process'