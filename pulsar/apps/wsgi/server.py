--- conflicted
+++ resolved
@@ -1,366 +1,3 @@
-<<<<<<< HEAD
-import sys
-import time
-import os
-import logging
-import socket
-from wsgiref.handlers import format_date_time
-from io import BytesIO
-
-import pulsar
-from pulsar import lib, make_async, is_async, AsyncSocketServer, Deferred,\
-                   AsyncConnection, AsyncResponse, HttpException
-from pulsar.utils.httpurl import Headers, is_string, unquote, native_str,\
-                                    has_empty_content, to_bytes,\
-                                    host_and_port_default, mapping_iterator,\
-                                    Headers, REDIRECT_CODES
-from pulsar.utils import events
-
-from .wsgi import WsgiResponse, handle_wsgi_error
-
-
-__all__ = ['HttpServer']
-
-
-def wsgi_environ(connection, parser):
-    """return a :ref:`WSGI <apps-wsgi>` compatible environ dictionary
-based on the current request. If the reqi=uest headers are not ready it returns
-nothing."""
-    version = parser.get_version()
-    input = BytesIO()
-    for b in parser.get_body():
-        input.write(b)
-    input.seek(0)
-    protocol = parser.get_protocol()
-    environ = {
-        "wsgi.input": input,
-        "wsgi.errors": sys.stderr,
-        "wsgi.version": version,
-        "wsgi.run_once": True,
-        "wsgi.url_scheme": protocol,
-        "SERVER_SOFTWARE": pulsar.SERVER_SOFTWARE,
-        "REQUEST_METHOD": native_str(parser.get_method()),
-        "QUERY_STRING": parser.get_query_string(),
-        "RAW_URI": parser.get_url(),
-        "SERVER_PROTOCOL": protocol,
-        'CONTENT_TYPE': '',
-        "CONTENT_LENGTH": '',
-        'SERVER_NAME': connection.server.server_name,
-        'SERVER_PORT': connection.server.server_port,
-        "wsgi.multithread": False,
-        "wsgi.multiprocess":False
-    }
-    # REMOTE_HOST and REMOTE_ADDR may not qualify the remote addr:
-    # http://www.ietf.org/rfc/rfc3875
-    url_scheme = "http"
-    forward = connection.address
-    server = None
-    url_scheme = "http"
-    script_name = os.environ.get("SCRIPT_NAME", "")
-    headers = mapping_iterator(parser.get_headers())
-    for header, value in headers:
-        header = header.lower()
-        if header == 'x-forwarded-for':
-            forward = value
-        elif header == "x-forwarded-protocol" and value == "ssl":
-            url_scheme = "https"
-        elif header == "x-forwarded-ssl" and value == "on":
-            url_scheme = "https"
-        elif header == "host":
-            server = value
-        elif header == "script_name":
-            script_name = value
-        elif header == "content-type":
-            environ['CONTENT_TYPE'] = value
-            continue
-        elif header == "content-length":
-            environ['CONTENT_LENGTH'] = value
-            continue
-        key = 'HTTP_' + header.upper().replace('-', '_')
-        environ[key] = value
-    environ['wsgi.url_scheme'] = url_scheme
-    if is_string(forward):
-        # we only took the last one
-        # http://en.wikipedia.org/wiki/X-Forwarded-For
-        if forward.find(",") >= 0:
-            forward = forward.rsplit(",", 1)[1].strip()
-        remote = forward.split(":")
-        if len(remote) < 2:
-            remote.append('80')
-    else:
-        remote = forward
-    environ['REMOTE_ADDR'] = remote[0]
-    environ['REMOTE_PORT'] = str(remote[1])
-    if server is not None:
-        server =  host_and_port_default(url_scheme, server)
-        environ['SERVER_NAME'] = server[0]
-        environ['SERVER_PORT'] = server[1]
-    path_info = parser.get_path()
-    if path_info is not None:
-        if script_name:
-            path_info = path_info.split(script_name, 1)[1]
-        environ['PATH_INFO'] = unquote(path_info)
-    environ['SCRIPT_NAME'] = script_name
-    return environ
-
-def chunk_encoding(chunk):
-    '''Write a chunk::
-
-    chunk-size(hex) CRLF
-    chunk-data CRLF
-    
-If the size is 0, this is the last chunk, and an extra CRLF is appended.
-'''
-    head = ("%X\r\n" % len(chunk)).encode('utf-8')
-    return head + chunk + b'\r\n'
-
-
-class HttpResponse(AsyncResponse):
-    '''Handle an HTTP response for a :class:`HttpConnection`.'''
-    _status = None
-    _headers_sent = None
-    headers = None
-    MAX_CHUNK = 65536
-
-    def default_headers(self):
-        return Headers([('Server', pulsar.SERVER_SOFTWARE),
-                        ('Date', format_date_time(time.time()))])
-
-    @property
-    def environ(self):
-        return self.parsed_data
-
-    @property
-    def status(self):
-        return self._status
-
-    @property
-    def upgrade(self):
-        if self.headers:
-            return self.headers.get('Upgrade')
-
-    @property
-    def chunked(self):
-        return self.headers.get('Transfer-Encoding') == 'chunked'
-
-    @property
-    def content_length(self):
-        c = self.headers.get('Content-Length')
-        if c:
-            return int(c)
-
-    @property
-    def version(self):
-        return self.environ.get('wsgi.version')
-
-    @property
-    def keep_alive(self):
-        """ return True if the connection should be kept alive"""
-        conn = self.environ.get('HTTP_CONNECTION','').lower()
-        if conn == "close":
-            return False
-        elif conn == "keep-alive":
-            return True
-        return self.version == (1, 1)
-
-    def start_response(self, status, response_headers, exc_info=None):
-        '''WSGI compliant ``start_response`` callable, see pep3333_.
-The application may call start_response more than once, if and only
-if the exc_info argument is provided.
-More precisely, it is a fatal error to call start_response without the exc_info
-argument if start_response has already been called within the current
-invocation of the application.
-
-:parameter status: an HTTP "status" string like "200 OK" or "404 Not Found".
-:parameter response_headers: a list of ``(header_name, header_value)`` tuples.
-    It must be a Python list. Each header_name must be a valid HTTP header
-    field-name (as defined by RFC 2616_, Section 4.2), without a trailing
-    colon or other punctuation.
-:parameter exc_info: optional python ``sys.exc_info()`` tuple. This argument
-    should be supplied by the application only if start_response is being
-    called by an error handler.
-
-:rtype: The :meth:`HttpResponse.write` callable.
-
-.. _pep3333: http://www.python.org/dev/peps/pep-3333/
-.. _2616: http://www.faqs.org/rfcs/rfc2616.html
-'''
-        if exc_info:
-            try:
-                if self._headers_sent:
-                    # if exc_info is provided, and the HTTP headers have
-                    # already been sent, start_response must raise an error,
-                    # and should re-raise using the exc_info tuple
-                    raise (exc_info[0], exc_info[1], exc_info[2])
-            finally:
-                # Avoid circular reference
-                exc_info = None
-        elif self._status:
-            # Headers already sent. Raise error
-            raise pulsar.HttpException("Response headers already sent!")
-        self._status = status
-        if type(response_headers) is not list:
-            raise TypeError("Headers must be a list of name/value tuples")
-        self.headers = self.default_headers()
-        self.headers.update(response_headers)
-        return self.write
-
-    def write(self, data):
-        '''The write function required by WSGI specification.'''
-        head = self.send_headers(force=data)
-        if head:
-            self.connection.write(head)
-        if data:
-            self.connection.write(data)
-
-    def _generate(self, response):
-        MAX_CHUNK = self.MAX_CHUNK
-        for b in response:
-            head = self.send_headers(force=b)
-            if head is not None:
-                yield head
-            if b:
-                if self.chunked:
-                    while len(b) >= MAX_CHUNK:
-                        chunk, b = b[:MAX_CHUNK], b[MAX_CHUNK:]
-                        yield chunk_encoding(chunk)
-                    if b:
-                        yield chunk_encoding(b)
-                else:
-                    yield b
-            else:
-                yield b''
-            
-    def __iter__(self):
-        conn = self.connection
-        keep_alive = self.keep_alive
-        self.environ['pulsar.connection'] = self.connection
-        try:
-            resp = conn.server.app_handler(self.environ, self.start_response)
-            for b in self._generate(resp):
-                yield b
-        except Exception as e:
-            exc_info = sys.exc_info()
-            if self._headers_sent:
-                keep_alive = False
-                conn.log.critical('Headers already sent', exc_info=exc_info)
-                yield b'CRITICAL SERVER ERROR. Please Contact the administrator'
-            else:
-                # Create the error response
-                resp = handle_wsgi_error(self.environ, exc_info)
-                keep_alive = keep_alive and resp.status_code in REDIRECT_CODES
-                resp.headers['connection'] =\
-                    "keep-alive" if keep_alive else "close"
-                resp(self.environ, self.start_response, exc_info)
-                for b in self._generate(resp):
-                    yield b
-        # make sure we send the headers
-        head = self.send_headers(force=True)
-        if head is not None:
-            yield head
-        if self.chunked:
-            # Last chunk
-            yield chunk_encoding(b'')
-        # close connection if required
-        if not keep_alive:
-            self.connection.close()
-
-    def is_chunked(self):
-        '''Only use chunked responses when the client is
-speaking HTTP/1.1 or newer and there was no Content-Length header set.'''
-        if self.environ['wsgi.version'] <= (1,0):
-            return False
-        elif has_empty_content(int(self.status[:3])):
-            # Do not use chunked responses when the response
-            # is guaranteed to not have a response body.
-            return False
-        elif self.headers.get('Transfer-Encoding') == 'chunked':
-            return True
-        else:
-            return self.content_length is None
-
-    def get_headers(self, force=False):
-        '''Get the headers to send only if *force* is ``True`` or this
-is an HTTP upgrade (websockets)'''
-        if self.upgrade or force:
-            if not self._status:
-                # we are sending headers but the start_response was not called
-                raise HttpException('Headers not set.')
-            headers = self.headers
-            # Set chunked header if needed
-            if self.is_chunked():
-                headers['Transfer-Encoding'] = 'chunked'
-                headers.pop('content-length', None)
-            else:
-                headers.pop('Transfer-Encoding', None)
-            if 'connection' not in headers:
-                connection = "keep-alive" if self.keep_alive else "close"
-                headers['Connection'] = connection
-            return headers
-
-    def send_headers(self, force=False):
-        if not self._headers_sent:
-            tosend = self.get_headers(force)
-            if tosend:
-                events.fire('http-headers', self, headers=tosend)
-                self._headers_sent = tosend.flat(self.version, self.status)
-                return self._headers_sent
-
-    def close(self, msg=None):
-        self.connection._current_response = None
-        if not self.keep_alive:
-            return self.connection.close(msg)
-
-
-class HttpProtocol:
-    connection = None
-    def __init__(self):
-        self.parser = lib.Http_Parser(kind=0)
-        
-    def decode(self, data):
-        p = self.parser
-        if p.is_message_complete():
-            self.parser = p = lib.Http_Parser(kind=0)
-        if data:
-            headers = self.headers()
-            if p.execute(bytes(data), len(data)) == len(data):
-                if headers is None:
-                    self.expect_continue()
-                if p.is_message_complete():
-                    return wsgi_environ(self.connection, p), bytearray()
-        return None, bytearray()
-    
-    def headers(self):
-        if self.parser.is_headers_complete():
-            return self.parser.get_headers()
-    
-    def expect_continue(self):
-        '''Handle the expect=100-continue header if available, according to
-the following algorithm:
-
-* Send the 100 Continue response before waiting for the body.
-* Omit the 100 (Continue) response if it has already received some or all of
-  the request body for the corresponding request.
-    '''
-        headers = self.headers()
-        if headers is not None and headers.get('Expect') == '100-continue':
-            if not self.parser.is_message_complete():
-                self.connection.write(b'HTTP/1.1 100 Continue\r\n\r\n')
-
-
-class HttpServer(AsyncSocketServer):
-    response_class = HttpResponse
-    protocol_factory = HttpProtocol
-
-    def __init__(self, *args, **kwargs):
-        super(HttpServer, self).__init__(*args, **kwargs)
-        host, port = self.sock.getsockname()[:2]
-        self.server_name = socket.getfqdn(host)
-        self.server_port = port
-        self.app_handler = self.actor.app_handler
-    
-
-=======
 import sys
 import time
 import os
@@ -712,5 +349,4 @@
             if tosend:
                 events.fire('http-headers', self, headers=tosend)
                 self._headers_sent = tosend.flat(self.version, self.status)
-                return self._headers_sent
->>>>>>> c74a395e
+                return self._headers_sent