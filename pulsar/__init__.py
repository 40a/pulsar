--- conflicted
+++ resolved
@@ -4,11 +4,8 @@
 
 from .utils.version import get_version
 
-<<<<<<< HEAD
-VERSION = (1, 0, 2, 'alpha', 0)
-=======
-VERSION = (1, 0, 1, 'final', 0)
->>>>>>> 01e5f290
+
+VERSION = (1, 0, 2, 'beta', 0)
 
 __version__ = version = get_version(VERSION)
 __license__ = "BSD"
